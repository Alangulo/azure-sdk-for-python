# -------------------------------------------------------------------------
# Copyright (c) Microsoft Corporation. All rights reserved.
# Licensed under the MIT License. See License.txt in the project root for
# license information.
# --------------------------------------------------------------------------
from inspect import iscoroutinefunction
import logging
import os
from typing import TYPE_CHECKING
import urllib.parse as url_parse

import pytest

from azure.core.exceptions import ResourceNotFoundError
from azure.core.pipeline.policies import ContentDecodePolicy

# the functions we patch
from azure.core.pipeline.transport import RequestsTransport

from .helpers import get_test_id, is_live, is_live_and_not_recording
from .proxy_testcase import start_record_or_playback, stop_record_or_playback, transform_request
from .proxy_startup import test_proxy
from .sanitizers import add_general_regex_sanitizer

if TYPE_CHECKING:
    from typing import Any, Callable, Dict, Optional, Tuple
    from pytest import FixtureRequest


_LOGGER = logging.getLogger()


class EnvironmentVariableSanitizer:
    def __init__(self) -> None:
        self._fake_values = {}

    def sanitize(self, variable: str, value: str) -> str:
        """Registers a sanitizer that replaces the value of the specified environment variable with the provided value.

        :param str variable: Name of the environment variable to sanitize.
        :param str value: Value to sanitize the environment variable's value with.

        :returns: The real value of `variable` in live mode, or the sanitized value in playback.
        """
        self._fake_values[variable] = value
        real_value = os.getenv(variable)
        if real_value:
            add_general_regex_sanitizer(regex=real_value, value=value)
        else:
            _LOGGER.info(f"No value for {variable} was found, so a sanitizer could not be registered for the variable.")

        return real_value if is_live() else value

    def sanitize_batch(self, variables: "Dict[str, str]") -> "Dict[str, str]":
        """Registers sanitizers that replace the values of multiple environment variables with the provided values.

        :param variables: A dictionary mapping environment variable names to values they should be sanitized with.
            For example: {"SERICE_CLIENT_ID": "fake_client_id", "SERVICE_ENDPOINT": "https://fake-endpoint.azure.net"}

        :returns: A dictionary mapping environment variables to their real values in live mode, or their sanitized
            values in playback.
        """
        current_values = {variable: self.sanitize(variable, variables[variable]) for variable in variables}
        return current_values


    def get(self, variable: str) -> str:
        """Returns the value of the specified environment variable in live mode, or the sanitized value in playback.

        :param str variable: Name of the environment variable to fetch the value of.

        :returns: The real value of `variable` in live mode, or the sanitized value in playback.
        """
        return os.getenv(variable) if is_live() else self._fake_values.get(variable)


class VariableRecorder:
    def __init__(self, variables: "Dict[str, str]") -> None:
        self.variables = variables

    def get_or_record(self, variable: str, default: str) -> str:
        """Returns the recorded value of `variable`, or records and returns `default` as the value for `variable`.

        In recording mode, `get_or_record("a", "b")` will record "b" for the value of the variable `a` and return "b".
        In playback, it will return the recorded value of `a`. This is an analogue of a Python dictionary's `setdefault`
        method: https://docs.python.org/library/stdtypes.html#dict.setdefault.

        :param str variable: The name of the variable to search the value of, or record a value for.
        :param str default: The variable value to record.

        :returns: str
        """
        if not isinstance(default, str):
            raise ValueError('"default" must be a string. The test proxy cannot record non-string variable values.')
        return self.variables.setdefault(variable, default)


@pytest.fixture
def environment_variables(test_proxy: None) -> EnvironmentVariableSanitizer:
    """Fixture that returns an EnvironmentVariableSanitizer for convenient environment variable fetching and sanitizing.

    :param test_proxy: The fixture responsible for starting up the test proxy server.
    :type test_proxy: None

    :returns: An EnvironmentVariableSanitizer object. Calling:
        - `sanitize(a, b)` will sanitize the value of environment variable `a` with value `b`
        - `sanitize_batch(dict)` will sanitize the values of all variables in dictionary `dict`
        - `get(a)` will return the value of environment variable `a` in the current context (live or playback mode)
        See the definition of EnvironmentVariableSanitizer in
        https://github.com/Azure/azure-sdk-for-python/blob/main/tools/azure-sdk-tools/devtools_testutils/proxy_fixtures.py
        for more details.
    """
    return EnvironmentVariableSanitizer()


@pytest.fixture
async def recorded_test(test_proxy: None, request: "FixtureRequest") -> "Dict[str, Any]":
    """Fixture that redirects network requests to target the azure-sdk-tools test proxy.

    Use with recorded tests. For more details and usage examples, refer to
    https://github.com/Azure/azure-sdk-for-python/blob/main/doc/dev/test_proxy_migration_guide.md.

    :param test_proxy: The fixture responsible for starting up the test proxy server.
    :type test_proxy: None
    :param request: The built-in `request` fixture.
    :type request: ~pytest.FixtureRequest

    :yields: A dictionary containing information relevant to the currently executing test.
    """

    test_id, recording_id, variables = start_proxy_session()

    # True if the function requesting the fixture is an async test
    if iscoroutinefunction(request._pyfuncitem.function):
        original_transport_func = await redirect_async_traffic(recording_id)
        yield {"variables": variables}  # yield relevant test info and allow tests to run
        restore_async_traffic(original_transport_func, request)
    else:
        original_transport_func = redirect_traffic(recording_id)
        yield {"variables": variables}  # yield relevant test info and allow tests to run
        restore_traffic(original_transport_func, request)

    stop_record_or_playback(test_id, recording_id, variables)


@pytest.fixture
def variable_recorder(recorded_test: "Dict[str, Any]") -> VariableRecorder:
    """Fixture that invokes the `recorded_test` fixture and returns a dictionary of recorded test variables.

    :param recorded_test: The fixture responsible for redirecting network traffic to target the test proxy.
        This should return a dictionary containing information about the current test -- in particular, the variables
        that were recorded with the test.
    :type recorded_test: Dict[str, Any]

    :returns: A VariableRecorder object. Calling `get_or_record(a, b)` on this object will return the recorded value of
        `a` in playback mode, or record the value `b` in recording mode. See the definition of VariableRecorder in
        https://github.com/Azure/azure-sdk-for-python/blob/main/tools/azure-sdk-tools/devtools_testutils/proxy_fixtures.py
        for more details.
    """
    return VariableRecorder(recorded_test["variables"])


# ----------HELPERS----------


<<<<<<< HEAD
class VariableRecorder:
    def __init__(self, variables: "Dict[str, str]") -> None:
        self.variables = variables

    def get_or_record(self, variable: str, default: str) -> str:
        """Returns the recorded value of `variable`, or records and returns `default` as the value for `variable`.

        In recording mode, `get_or_record("a", "b")` will record "b" for the value of the variable `a` and return "b".
        In playback, it will return the recorded value of `a`. This is an analogue of a Python dictionary's `setdefault`
        method: https://docs.python.org/library/stdtypes.html#dict.setdefault.

        :param str variable: The name of the variable to search the value of, or record a value for.
        :param str default: The variable value to record.

        :returns: str
        """
        if not isinstance(default, str):
            raise ValueError('"default" must be a string. The test proxy cannot record non-string variable values.')
        return self.variables.setdefault(variable, default)


=======
>>>>>>> 3cb41753
def start_proxy_session() -> "Optional[Tuple[str, str, Dict[str, str]]]":
    """Begins a playback or recording session and returns the current test ID, recording ID, and recorded variables.

    :returns: A tuple, (a, b, c), where a is the test ID, b is the recording ID, and c is the `variables` dictionary
        that maps test variables to string values. If no variable dictionary was stored when the test was recorded, c is
        an empty dictionary. If the current test session is live but recording is disabled, this returns None.
    """
    if is_live_and_not_recording():
        return

    test_id = get_test_id()
    recording_id, variables = start_record_or_playback(test_id)
    return (test_id, recording_id, variables)


async def redirect_async_traffic(recording_id: str) -> "Callable":
    """Redirects asynchronous network requests to target the test proxy.

    :param str recording_id: Recording ID of the currently executing test.

    :returns: The original transport function used by the currently executing test.
    """
    from azure.core.pipeline.transport import AioHttpTransport

    original_transport_func = AioHttpTransport.send

    def transform_args(*args, **kwargs):
        copied_positional_args = list(args)
        request = copied_positional_args[1]

        transform_request(request, recording_id)

        return tuple(copied_positional_args), kwargs

    async def combined_call(*args, **kwargs):
        adjusted_args, adjusted_kwargs = transform_args(*args, **kwargs)
        result = await original_transport_func(*adjusted_args, **adjusted_kwargs)

        # make the x-recording-upstream-base-uri the URL of the request
        # this makes the request look like it was made to the original endpoint instead of to the proxy
        # without this, things like LROPollers can get broken by polling the wrong endpoint
        parsed_result = url_parse.urlparse(result.request.url)
        upstream_uri = url_parse.urlparse(result.request.headers["x-recording-upstream-base-uri"])
        upstream_uri_dict = {"scheme": upstream_uri.scheme, "netloc": upstream_uri.netloc}
        original_target = parsed_result._replace(**upstream_uri_dict).geturl()

        result.request.url = original_target
        return result

    AioHttpTransport.send = combined_call
    return original_transport_func


def redirect_traffic(recording_id: str) -> "Callable":
    """Redirects network requests to target the test proxy.

    :param str recording_id: Recording ID of the currently executing test.

    :returns: The original transport function used by the currently executing test.
    """
    original_transport_func = RequestsTransport.send

    def transform_args(*args, **kwargs):
        copied_positional_args = list(args)
        http_request = copied_positional_args[1]

        transform_request(http_request, recording_id)

        return tuple(copied_positional_args), kwargs

    def combined_call(*args, **kwargs):
        adjusted_args, adjusted_kwargs = transform_args(*args, **kwargs)
        result = original_transport_func(*adjusted_args, **adjusted_kwargs)

        # make the x-recording-upstream-base-uri the URL of the request
        # this makes the request look like it was made to the original endpoint instead of to the proxy
        # without this, things like LROPollers can get broken by polling the wrong endpoint
        parsed_result = url_parse.urlparse(result.request.url)
        upstream_uri = url_parse.urlparse(result.request.headers["x-recording-upstream-base-uri"])
        upstream_uri_dict = {"scheme": upstream_uri.scheme, "netloc": upstream_uri.netloc}
        original_target = parsed_result._replace(**upstream_uri_dict).geturl()

        result.request.url = original_target
        return result

    RequestsTransport.send = combined_call
    return original_transport_func


def restore_async_traffic(original_transport_func: "Callable", request: "FixtureRequest") -> None:
    """Resets asynchronous network traffic to no longer target the test proxy.

    :param original_transport_func: The original transport function used by the currently executing test.
    :type original_transport_func: Callable
    :param request: The built-in `request` pytest fixture.
    :type request: ~pytest.FixtureRequest
    """
    from azure.core.pipeline.transport import AioHttpTransport

    AioHttpTransport.send = original_transport_func  # test finished running -- tear down

    if hasattr(request.node, "test_error"):
        # Exceptions are logged here instead of being raised because of how pytest handles error raising from inside
        # fixtures and hooks. Raising from a fixture raises an error in addition to the test failure report, and the
        # test proxy error is logged before the test failure output (making it difficult to find in pytest output).
        # Raising from a hook isn't allowed, and produces an internal error that disrupts test execution.
        # ResourceNotFoundErrors during playback indicate a recording mismatch
        error = request.node.test_error
        if isinstance(error, ResourceNotFoundError):
            error_body = ContentDecodePolicy.deserialize_from_http_generics(error.response)
            message = error_body.get("message") or error_body.get("Message")
            _LOGGER.error(f"\n\n-----Test proxy playback error:-----\n\n{message}")


def restore_traffic(original_transport_func: "Callable", request: "FixtureRequest") -> None:
    """Resets network traffic to no longer target the test proxy.

    :param original_transport_func: The original transport function used by the currently executing test.
    :type original_transport_func: Callable
    :param request: The built-in `request` pytest fixture.
    :type request: ~pytest.FixtureRequest
    """
    RequestsTransport.send = original_transport_func  # test finished running -- tear down

    if hasattr(request.node, "test_error"):
        # Exceptions are logged here instead of being raised because of how pytest handles error raising from inside
        # fixtures and hooks. Raising from a fixture raises an error in addition to the test failure report, and the
        # test proxy error is logged before the test failure output (making it difficult to find in pytest output).
        # Raising from a hook isn't allowed, and produces an internal error that disrupts test execution.
        # ResourceNotFoundErrors during playback indicate a recording mismatch
        error = request.node.test_error
        if isinstance(error, ResourceNotFoundError):
            error_body = ContentDecodePolicy.deserialize_from_http_generics(error.response)
            message = error_body.get("message") or error_body.get("Message")
            _LOGGER.error(f"\n\n-----Test proxy playback error:-----\n\n{message}")<|MERGE_RESOLUTION|>--- conflicted
+++ resolved
@@ -163,30 +163,6 @@
 # ----------HELPERS----------
 
 
-<<<<<<< HEAD
-class VariableRecorder:
-    def __init__(self, variables: "Dict[str, str]") -> None:
-        self.variables = variables
-
-    def get_or_record(self, variable: str, default: str) -> str:
-        """Returns the recorded value of `variable`, or records and returns `default` as the value for `variable`.
-
-        In recording mode, `get_or_record("a", "b")` will record "b" for the value of the variable `a` and return "b".
-        In playback, it will return the recorded value of `a`. This is an analogue of a Python dictionary's `setdefault`
-        method: https://docs.python.org/library/stdtypes.html#dict.setdefault.
-
-        :param str variable: The name of the variable to search the value of, or record a value for.
-        :param str default: The variable value to record.
-
-        :returns: str
-        """
-        if not isinstance(default, str):
-            raise ValueError('"default" must be a string. The test proxy cannot record non-string variable values.')
-        return self.variables.setdefault(variable, default)
-
-
-=======
->>>>>>> 3cb41753
 def start_proxy_session() -> "Optional[Tuple[str, str, Dict[str, str]]]":
     """Begins a playback or recording session and returns the current test ID, recording ID, and recorded variables.
 
