import os, shutil

from typing import List
from ci_tools.scenario.generation import replace_dev_reqs

integration_folder = os.path.join(os.path.dirname(__file__), "integration")
sample_dev_reqs_folder = os.path.join(integration_folder, "scenarios", "dev_requirement_samples")
repo_root = os.path.abspath(os.path.join(os.path.dirname(__file__), "..", "..", ".."))
core_location = os.path.join(repo_root, "sdk", "core", "azure-core")


def create_temporary_scenario(tmp_directory_create, target_file: str) -> str:
    """
    Creates a temporary directory, copies a target scenario file to it, and returns the path to that copied file.
    """
    tmp_dir = tmp_directory_create([])

    if not os.path.exists(target_file):
        raise Exception("Unable to create a temporary scenario based on a nonexistent requirements file.")

    if not os.path.isfile(target_file):
        raise Exception("Unable to create a temporary scenario based on a target that is not actually a file.")

    filename = os.path.basename(target_file)
    move_target = os.path.join(tmp_dir, filename)

    shutil.copy(target_file, move_target)

    return move_target


def get_requirements_from_file(requirements_file: str) -> List[str]:
    with open(requirements_file, "r", encoding="utf-8") as f:
        results = f.readlines()

    return [line.strip() for line in results if line.strip()]


def test_replace_dev_reqs_specifiers(tmp_directory_create):
    """
    Specifiers should always be pointed at an external source, nothing to build locally. Nontheless we need to confirm
    that we don't accidentally trip the replacement logic.
    """
    target_file = os.path.join(sample_dev_reqs_folder, "specifiers_requirements.txt")
    requirements_file = create_temporary_scenario(tmp_directory_create, target_file)

    requirements_before = get_requirements_from_file(requirements_file)
    replace_dev_reqs(requirements_file, core_location)
    requirements_after = get_requirements_from_file(requirements_file)

    assert requirements_before == requirements_after


def test_replace_dev_reqs_relative(tmp_directory_create):
    """
    This test exercises the primary workload for replace_dev_reqs, as all local relative requirements must be
    prebuilt in CI to avoid parallel access issues while pip is attempting to assemble a wheel.
    """
    target_file = os.path.join(sample_dev_reqs_folder, "relative_requirements.txt")
    requirements_file = create_temporary_scenario(tmp_directory_create, target_file)
    expected_output_folder = os.path.join(repo_root, "sdk", "core", "azure-core", ".tmp_whl_dir")

    expected_results = [
        os.path.join(expected_output_folder, "coretestserver-1.0.0b1-py3-none-any.whl"),
        os.path.join(expected_output_folder, "coretestserver-1.0.0b1-py3-none-any.whl"),
        os.path.join(expected_output_folder, "azure_identity-1.16.0b3-py3-none-any.whl"),
        os.path.join(expected_output_folder, "azure_identity-1.16.0b3-py3-none-any.whl"),
        os.path.join(expected_output_folder, "azure_mgmt_core-1.4.0-py3-none-any.whl"),
        os.path.join(expected_output_folder, "azure_mgmt_core-1.4.0-py3-none-any.whl"),
        os.path.join(expected_output_folder, "azure_sdk_tools-0.0.0-py3-none-any.whl[build]"),
        os.path.join(expected_output_folder, "azure_sdk_tools-0.0.0-py3-none-any.whl[build]"),
<<<<<<< HEAD
        os.path.join(expected_output_folder, "azure_core-1.30.0-py3-none-any.whl"),
        os.path.join(expected_output_folder, "azure_core-1.30.0-py3-none-any.whl"),
=======
        os.path.join(expected_output_folder, "azure_core-1.30.2-py3-none-any.whl"),
        os.path.join(expected_output_folder, "azure_core-1.30.2-py3-none-any.whl"),
>>>>>>> 0e975bd7
    ]

    requirements_before = get_requirements_from_file(requirements_file)
    replace_dev_reqs(requirements_file, core_location)
    requirements_after = get_requirements_from_file(requirements_file)

    assert requirements_before != requirements_after
    assert requirements_after == expected_results


def test_replace_dev_reqs_remote(tmp_directory_create):
    """
    "Remote" reqs are requirements that are reached out via some combination of VCS or HTTP. This includes
        git+https:// for version controlled source that will build in its own silo.
        https:// for raw wheels

    This test is similar to test_replace_dev_reqs_specifiers in that we're expecting proper no-ops.
    """
    target_file = os.path.join(sample_dev_reqs_folder, "remote_requirements.txt")
    requirements_file = create_temporary_scenario(tmp_directory_create, target_file)

    requirements_before = get_requirements_from_file(requirements_file)
    replace_dev_reqs(requirements_file, core_location)
    requirements_after = get_requirements_from_file(requirements_file)
    assert requirements_before == requirements_after
<|MERGE_RESOLUTION|>--- conflicted
+++ resolved
@@ -69,13 +69,8 @@
         os.path.join(expected_output_folder, "azure_mgmt_core-1.4.0-py3-none-any.whl"),
         os.path.join(expected_output_folder, "azure_sdk_tools-0.0.0-py3-none-any.whl[build]"),
         os.path.join(expected_output_folder, "azure_sdk_tools-0.0.0-py3-none-any.whl[build]"),
-<<<<<<< HEAD
-        os.path.join(expected_output_folder, "azure_core-1.30.0-py3-none-any.whl"),
-        os.path.join(expected_output_folder, "azure_core-1.30.0-py3-none-any.whl"),
-=======
         os.path.join(expected_output_folder, "azure_core-1.30.2-py3-none-any.whl"),
         os.path.join(expected_output_folder, "azure_core-1.30.2-py3-none-any.whl"),
->>>>>>> 0e975bd7
     ]
 
     requirements_before = get_requirements_from_file(requirements_file)
