--- conflicted
+++ resolved
@@ -4,13 +4,9 @@
 from pathlib import Path
 from subprocess import check_call
 
-<<<<<<< HEAD
 from .swaggertosdk.SwaggerToSdkCore import (
     CONFIG_FILE,
 )
-=======
-from .swaggertosdk.SwaggerToSdkCore import CONFIG_FILE
->>>>>>> 13ae447a
 from .generate_sdk import generate
 from .generate_utils import (get_package_names, init_new_service, update_servicemetadata, judge_tag_preview,
                              format_samples, gen_dpg)
@@ -28,7 +24,6 @@
     python_tag = data.get('python_tag')
     package_total = set()
     for input_readme in data["relatedReadmeMdFiles"]:
-<<<<<<< HEAD
         # skip codegen for data-plane temporarily since it is useless now and may block PR
         if "resource-manager" not in input_readme:
             continue
@@ -42,15 +37,6 @@
             spec_folder,
             force_generation=True,
         )
-=======
-        relative_path_readme = str(Path(spec_folder, input_readme))
-        _LOGGER.info(f"[CODEGEN]({input_readme})codegen begin")
-        if 'resource-manager' in input_readme:
-            config = generate(CONFIG_FILE, sdk_folder, [], relative_path_readme, spec_folder, force_generation=True,
-                              python_tag=python_tag)
-        else:
-            config = gen_dpg(input_readme, data.get('autorestConfig', ''))
->>>>>>> 13ae447a
         package_names = get_package_names(sdk_folder)
         _LOGGER.info(f"[CODEGEN]({input_readme})codegen end. [(packages:{str(package_names)})]")
 
