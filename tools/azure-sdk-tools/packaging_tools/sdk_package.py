--- conflicted
+++ resolved
@@ -20,13 +20,8 @@
         package_name = package["packageName"]
         # Changelog
         last_version = ["first release"]
-<<<<<<< HEAD
         if "azure-mgmt-" in package_name:
             md_output = change_log_generate(package_name, last_version)
-=======
-        if 'azure-mgmt-' in package_name:
-            md_output = change_log_generate(package_name, last_version, package["tagIsStable"])
->>>>>>> 13ae447a
         else:
             md_output = "data-plan skip changelog generation temporarily"
         package["changelog"] = {
