--- conflicted
+++ resolved
@@ -15,16 +15,11 @@
       # As such, the canary test runs should run on a reduced matrix.
       CloudConfig:
         Prod:
-<<<<<<< HEAD
-          SubscriptionConfiguration: $(sub-config-azure-cloud-test-resources)
+          SubscriptionConfiguration: $(sub-config-azure-cloud-test-resources-preview)
           Location: eastus
           ServiceConnection: azure-sdk-tests
           SubscriptionConfigurationFilePaths: 
             - eng/common/TestResources/sub-config/AzurePublicMsft.json
-=======
-          SubscriptionConfiguration: $(sub-config-azure-cloud-test-resources-preview)
-          Location: 'eastus'
->>>>>>> dffd2600
       EnvVars:
         AZURE_SUBSCRIPTION_ID: $(provisioner-subscription)
         TEST_MODE: 'RunLiveNoRecord'
