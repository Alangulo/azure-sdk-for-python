# Release History

<<<<<<< HEAD
## 7.10.0b1 (2023-04-11)

### Features Added

- A new boolean keyword argument `uamqp_transport` has been added to sync and async `ServiceBusClient` constructors which indicates whether to use the `uamqp` library or the default pure Python AMQP library as the underlying transport.

### Bugs Fixed

- Fixed a bug where sync and async `ServiceBusAdministrationClient` expected `credential` with `get_token` method returning `AccessToken.token` of type `bytes` and not `str`, now matching the documentation.
- Fixed a bug where `raw_amqp_message.header` and `message.header` properties on `ServiceReceivedBusMessage` were returned with `durable`, `first_acquirer`, and `priority` properties set by default, rather than the values returned by the service.

### Other Changes

- The `message` attribute on `ServiceBus`/`ServiceBusMessageBatch`/`ServiceBusReceivedMessage`, which previously exposed the `uamqp.Message`/`uamqp.BatchMessage`, has been deprecated.
  - `LegacyMessage`/`LegacyBatchMessage` objects returned by the `message` attribute on `ServiceBus`/`ServiceBusMessageBatch` have been introduced to help facilitate the transition.
- Removed uAMQP from required dependencies.
- Adding `uamqp >= 1.6.3` as an optional dependency for use with the `uamqp_transport` keyword.

=======
## 7.9.1 (Unreleased)

### Features Added

### Breaking Changes

### Bugs Fixed

### Other Changes

>>>>>>> eaeb3a40
## 7.9.0 (2023-04-11)

### Breaking Changes

- Client side validation of input is now disabled by default for the sync and async `ServiceBusAdministrationClient`. This means there will be no `msrest.exceptions.ValidationError` raised by the `ServiceBusAdministrationClient` in the case of malformed input. An `azure.core.exceptions.HttpResponseError` may now be raised if the server refuses the request.

### Bugs Fixed

- Fixed a bug where enum members in `azure.servicebus.management` were not following uppercase convention.

### Other Changes

- All pure Python AMQP stack related changes have been removed and will be added back in the next version.
- Updated minimum `azure-core` version to 1.24.0.
- Removed `msrest` dependency.
- Removed `azure-common` dependency.

## 7.9.0b1 (2023-03-09)

### Features Added

- Iterator receiving from Service Bus entities has been added back in.

## 7.8.3 (2023-03-09)

### Bugs Fixed

- Fixed a bug where asynchronous method to add distributed tracing attributes was not being awaited (Issue #28738).

## 7.8.2 (2023-01-10)

### Bugs Fixed

- Fixed a bug that would cause an exception when `None` was sent to `set_state` instead of clearing session state (Issue #27582).

### Other Changes

- Updated uAMQP dependency to 1.6.3.
  - Added support for Python 3.11.

## 7.9.0a1 (2022-10-11)

Version 7.9.0a1 is our first efforts to build an Azure Service Bus client library based on a pure Python implemented AMQP stack.

<<<<<<< HEAD
### Breaking changes
=======
### Breaking Changes
>>>>>>> eaeb3a40

- The following features have been temporarily pulled out which will be added back in future previews as we work towards a stable release:
  - Iterator receiving from Service Bus entities.

### Other Changes

- uAMQP dependency is removed.

## 7.8.1 (2022-10-11)

This version and all future versions will require Python 3.7+. Python 3.6 is no longer supported.

### Bugs Fixed

- Fixed bug on async `ServiceBusClient` where `custom_endpoint_address` and `connection_verify` kwargs were not being passed through correctly. (Issue #26015)

## 7.8.0 (2022-07-06)

This version will be the last version to officially support Python 3.6, future versions will require Python 3.7+.

### Features Added

- In `ServiceBusClient`, `get_queue_receiver`, `get_subscription_receiver`, `get_queue_sender`, and `get_topic_sender` now accept
an optional `client_identifier` argument which allows for specifying a custom identifier for the respective sender or receiver. It can
be useful during debugging as Service Bus associates the id with errors and helps with easier correlation.
- `ServiceBusReceiver` and `ServiceBusSender` have an added property `client_identifier` which returns the `client_identifier` for the current instance.

## 7.7.0 (2022-06-07)

### Bugs Fixed

- Fixed bug to make AMQP exceptions retryable by default, if condition is not non-retryable, to ensure that InternalServerErrors are retried.

### Features Added

- The `ServiceBusClient` constructor now accepts optional `custom_endpoint_address` argument
which allows for specifying a custom endpoint to use when communicating with the Service Bus service,
and is useful when your network does not allow communicating to the standard Service Bus endpoint.
- The `ServiceBusClient`constructor now accepts optional `connection_verify` argument
which allows for specifying the path to the custom CA_BUNDLE file of the SSL certificate which is used to authenticate
the identity of the connection endpoint.

## 7.6.1 (2022-04-11)

### Other Changes

- Improved receiving by releasing messages from internal buffer when the `prefetch_count` of `ServiceBusReceiver`  is set 0 and there is no active receive call, this helps avoid receiving expired messages and incrementing delivery count of a message.

## 7.6.0 (2022-02-10)

### Features Added

- Introduce `ServiceBusMessageState` enum that can assume the values of `active`, `scheduled` or `deferred`.
- Add `state` property in `ServiceBusReceivedMessage`.

## 7.5.0 (2022-01-12)

This version and all future versions will require Python 3.6+. Python 2.7 is no longer supported.

### Features Added

- Added support for fixed (linear) retry backoff:
  - Sync/async `ServiceBusClient` constructors and `from_connection_string` take `retry_mode` as a keyword argument.
- Added new enum class `ServiceBusSessionFilter`, which is the type of existing `NEXT_AVAILABLE_SESSION` value.

### Bugs Fixed

- Fixed bug that when setting `ServiceBusMessage.time_to_live` with value being `datetime.timedelta`, `total_seconds` should be respected (PR #21869, thanks @jyggen).

### Other Changes

- Improved token refresh timing to prevent potentially blocking main flow when the token is about to get expired soon.
- Updated uAMQP dependency to 1.5.1.

## 7.4.0 (2021-11-09)

### Features Added

- GA the support to create and update queues and topics of large message size to `ServiceBusAdministrationClient`. This feature is only available for Service Bus of Premium Tier.
  - Methods`create_queue`, `create_topic`, `update_queue`, `update_topic` on `ServiceBusAdministrationClient` now take a new keyword argument `max_message_size_in_kilobytes`.
  - `QueueProperties` and `TopicProperties` now have a new instance variable `max_message_size_in_kilobytes`.
- The constructor of`ServiceBusAdministrationClient` as well as `ServiceBusAdministrationClient.from_connection_string` now take keyword argument `api_version` to configure the Service Bus API version. Supported service versions are "2021-05" and "2017-04".
- Added new enum class `azure.servicebus.management.ApiVersion` to represent the supported Service Bus API versions.

### Bugs Fixed

- Fixed bug that `ServiceBusReceiver` can not connect to sessionful entity with session id being empty string.
- Fixed bug that `ServiceBusMessage.partition_key` can not parse empty string properly.

## 7.4.0b1 (2021-10-06)

### Features Added

- Added support to create and update queues and topics of large message size to `ServiceBusAdministrationClient`. This feature is only available for Service Bus of Premium Tier.
  - Methods`create_queue`, `create_topic`, `update_queue`, `update_topic` on `ServiceBusAdministrationClient` now take a new keyword argument `max_message_size_in_kilobytes`.
  - `QueueProperties` and `TopicProperties` now have a new instance variable `max_message_size_in_kilobytes`.

## 7.3.4 (2021-10-06)

### Other Changes

- Updated uAMQP dependency to 1.4.3.
  - Added support for Python 3.10.
  - Fixed memory leak in win32 socketio and tlsio (issue #19777).
  - Fixed memory leak in the process of converting AMQPValue into string (issue #19777).

## 7.3.3 (2021-09-08)

### Bugs Fixed

- Improved memory usage of `ServiceBusClient` to automatically discard spawned `ServiceBusSender` or `ServiceBusReceiver` from its handler set when no strong reference to the sender or receiver exists anymore.
- Reduced CPU load of `azure.servicebus.AutoLockRenewer` during lock renewal.

## 7.3.2 (2021-08-10)

### Bugs Fixed

- Fixed a bug that `azure.servicebus.aio.AutoLockRenewer` crashes on disposal if no messages have been registered (#19642).
- Fixed a bug that `azure.servicebus.AutoLockRenewer` only supports auto lock renewal for `max_workers` amount of messages/sessions at a time (#19362).

## 7.3.1 (2021-07-07)

### Fixed

- Fixed a bug that when setting `ServiceBusMessage.partition_key`, input value should be not validated against `session_id` of None (PR #19233, thanks @bishnu-shb).
- Fixed a bug that setting `ServiceBusMessage.time_to_live` causes OverflowError error on Ubuntu 20.04.
- Fixed a bug that `AmqpAnnotatedProperties.creation_time` and `AmqpAnnotatedProperties.absolute_expiry_time` should be calculated in the unit of milliseconds instead of seconds.
- Updated uAMQP dependency to 1.4.1.
  - Fixed a bug that attributes creation_time, absolute_expiry_time and group_sequence on MessageProperties should be compatible with integer types on Python 2.7.

## 7.3.0 (2021-06-08)

**New Features**

- Support for sending AMQP annotated message which allows full access to the AMQP message fields is now GA.
  - Introduced new namespace `azure.servicebus.amqp`.
  - Introduced new classes `azure.servicebus.amqp.AmqpMessageHeader` and `azure.servicebus.amqp.AmqpMessageProperties` for accessing amqp header and properties.

**Breaking Changes from 7.2.0b1**
  - Renamed and moved `azure.servicebus.AMQPAnnotatedMessage` to `azure.servicebus.amqp.AmqpAnnotatedMessage`.
  - Renamed and moved `azure.servicebus.AMQPMessageBodyType` to `azure.servicebus.amqp.AmqpMessageBodyType`.
  - `AmqpAnnotatedMessage.header` returns `azure.servicebus.amqp.AmqpMessageHeader` instead of `uamqp.message.MessageHeader`.
  - `AmqpAnnotatedMessage.properties` returns `azure.servicebus.amqp.AmqpMessageProperties` instead of `uamqp.message.MessageProperties`.
  - `raw_amqp_message` on `ServiceBusMessage` and `ServiceBusReceivedMessage` is now a read-only property instead of an instance variable.

**Bug Fixes**

* Fixed a bug that `ServiceBusReceiver` iterator stops iteration after recovery from connection error (#18795).

## 7.2.0 (2021-05-13)

The preview features related to AMQPAnnotatedMessage introduced in 7.2.0b1 are not included in this version.

**New Features**

* Added support for using `azure.core.credentials.AzureNamedKeyCredential` as credential for authenticating the clients.
* Support for using `azure.core.credentials.AzureSasCredential` as credential for authenticating the clients is now GA.
* `ServiceBusAdministrationClient.update_*` methods now accept keyword arguments to override the properties specified in the model instance.

**Bug Fixes**

* Fixed a bug where `update_queue` and `update_subscription` methods were mutating the properties `forward_to` and `forward_dead_lettered_messages_to` of the model instance when those properties are entities instead of full paths.
* Improved the `repr` on `ServiceBusMessage` and `ServiceBusReceivedMessage` to show more meaningful text.
* Updated uAMQP dependency to 1.4.0.
  - Fixed memory leaks in the process of link attach where source and target cython objects are not properly deallocated (#15747).
  - Improved management operation callback not to parse description value of non AMQP_TYPE_STRING type as string (#18361).

**Notes**

* Updated azure-core dependency to 1.14.0.

## 7.2.0b1 (2021-04-07)

**New Features**

* Added support for using `azure.core.credentials.AzureSasCredential` as credential for authenticating the clients.
* Added support for sending AMQP annotated message which allows full access to the AMQP message fields.
  -`azure.servicebus.AMQPAnnotatedMessage` is now made public and could be instantiated for sending.
* Added new enum class `azure.servicebus.AMQPMessageBodyType` to represent the body type of the message message which includes:
  - `DATA`: The body of message consists of one or more data sections and each section contains opaque binary data.
  - `SEQUENCE`: The body of message consists of one or more sequence sections and each section contains an arbitrary number of structured data elements.
  - `VALUE`: The body of message consists of one amqp-value section and the section contains a single AMQP value.
* Added new property `body_type` on `azure.servicebus.ServiceBusMessage` and `azure.servicebus.ReceivedMessage` which returns `azure.servicebus.AMQPMessageBodyType`.

## 7.1.1 (2021-04-07)

This version and all future versions will require Python 2.7 or Python 3.6+, Python 3.5 is no longer supported.

**New Features**

* Updated `forward_to` and `forward_dead_lettered_messages_to` parameters in `create_queue`, `update_queue`, `create_subscription`, and `update_subscription` methods on sync and async `ServiceBusAdministrationClient` to accept entities as well, rather than only full paths. In the case that an entity is passed in, it is assumed that the entity exists within the same namespace used for constructing the `ServiceBusAdministrationClient`.

**Bug Fixes**

* Updated uAMQP dependency to 1.3.0.
  - Fixed bug that sending message of large size triggering segmentation fault when the underlying socket connection is lost (#13739, #14543).
  - Fixed bug in link flow control where link credit and delivery count should be calculated based on per message instead of per transfer frame (#16934).

## 7.1.0 (2021-03-09)

This version will be the last version to officially support Python 3.5, future versions will require Python 2.7 or Python 3.6+.

**New Features**

* Updated the following methods so that lists and single instances of Mapping representations are accepted for corresponding strongly-typed object arguments (PR #14807, thanks @bradleydamato):
  - `update_queue`, `update_topic`, `update_subscription`, and `update_rule` on `ServiceBusAdministrationClient` accept Mapping representations of `QueueProperties`, `TopicProperties`, `SubscriptionProperties`, and `RuleProperties`, respectively.
  - `send_messages` and `schedule_messages` on both sync and async versions of `ServiceBusSender` accept a list of or single instance of Mapping representations of `ServiceBusMessage`.
  - `add_message` on `ServiceBusMessageBatch` now accepts a Mapping representation of `ServiceBusMessage`.

**BugFixes**

* Operations failing due to `uamqp.errors.LinkForceDetach` caused by no activity on the connection for 10 minutes will now be retried internally except for the session receiver case.
* `uamqp.errors.AMQPConnectionError` errors with condition code `amqp:unknown-error` are now categorized into `ServiceBusConnectionError` instead of the general `ServiceBusError`.
* The `update_*` methods on `ServiceBusManagementClient` will now raise a `TypeError` rather than an `AttributeError` in the case of unsupported input type.

## 7.0.1 (2021-01-12)

**BugFixes**

* `forward_to` and `forward_dead_lettered_messages_to` will no longer cause authorization errors when used in `ServiceBusAdministrationClient` for queues and subscriptions (#15543).
* Updated uAMQP dependency to 1.2.13.
  - Fixed bug that macOS was unable to detect network error (#15473).
  - Fixed bug that `uamqp.ReceiveClient` and `uamqp.ReceiveClientAsync` receive messages during connection establishment (#15555).
  - Fixed bug where connection establishment on macOS with Clang 12 triggering unrecognized selector exception (#15567).
  - Fixed bug in accessing message properties triggering segmentation fault when the underlying C bytes are NULL (#15568).

## 7.0.0 (2020-11-23)

> **Note:** This is the GA release of the `azure-servicebus` package, rolling out the official API surface area constructed over the prior preview releases.  Users migrating from `v0.50` are advised to view the [migration guide](https://github.com/Azure/azure-sdk-for-python/tree/main/sdk/servicebus/azure-servicebus/migration_guide.md).

**New Features**

* `sub_queue` and `receive_mode` may now be passed in as a valid string (as defined by their respective enum type) as well as their enum form when constructing `ServiceBusReceiver`.
* Added support for Distributed Tracing of send, receive, and schedule scenarios.

**Breaking Changes**

* `ServiceBusSender` and `ServiceBusReceiver` are no longer reusable and will raise `ValueError` when trying to operate on a closed handler.
* Rename `ReceiveMode` to `ServiceBusReceiveMode` and `SubQueue` to `ServiceBusSubQueue`, and convert their enum values from ints to human-readable strings.
* Rename enum values `DeadLetter` to `DEAD_LETTER`, `TransferDeadLetter` to `TRANSFER_DEAD_LETTER`, `PeekLock` to `PEEK_LOCK` and `ReceiveAndDelete` to `RECEIVE_AND_DELETE` to conform to sdk guidelines going forward.
* `send_messages`, `schedule_messages`, `cancel_scheduled_messages` and `receive_deferred_messages` now performs a no-op rather than raising a `ValueError` if provided an empty list of messages or an empty batch.
* `ServiceBusMessage.amqp_annotated_message` has been renamed to `ServiceBusMessage.raw_amqp_message` to normalize with other SDKs.
* Redesigned error hierarchy based on the service-defined error condition:
  - `MessageAlreadySettled` now inherits from `ValueError` instead of `ServiceBusMessageError` as it's a client-side validation.
  - Removed `NoActiveSession` which is now replaced by `OperationTimeoutError` as the client times out when trying to connect to any available session.
  - Removed `ServiceBusMessageError` as error condition based exceptions provide comprehensive error information.
  - Removed `MessageSettleFailed` as error condition based exceptions provide comprehensive error information.
  - Removed `MessageSendFailed` as error condition based exceptions provide comprehensive error information.
  - Renamed `MessageContentTooLarge` to `MessageSizeExceededError` to be consistent with the term defined by the service.
  - Renamed `MessageLockExpired` to `MessageLockLostError` to be consistent with the term defined by the service.
  - Renamed `SessionLockExpired` to `SessionLockLostError` to be consistent with the term defined by the service.
  - Introduced `MessageNotFoundError` which would be raised when the requested message was not found.
  - Introduced `MessagingEntityNotFoundError` which would be raised when a Service Bus resource cannot be found by the Service Bus service.
  - Introduced `MessagingEntityDisabledError` which would be raised when the Messaging Entity is disabled.
  - Introduced `MessagingEntityAlreadyExistsError` which would be raised when an entity with the same name exists under the same namespace.
  - Introduced `ServiceBusQuotaExceededError` which would be raised when a Service Bus resource has been exceeded while interacting with the Azure Service Bus service.
  - Introduced `ServiceBusServerBusyError` which would be raised when the Azure Service Bus service reports that it is busy in response to a client request to perform an operation.
  - Introduced `ServiceBusCommunicationError` which would be raised when there was a general communications error encountered when interacting with the Azure Service Bus service.
  - Introduced `SessionCannotBeLockedError` which would be raised when the requested session cannot be locked.
* Introduced new client side validation on certain use cases:
  - `ServiceBusMessage` will now raise a `TypeError` when provided an invalid body type.  Valid bodies are strings, bytes, and None.  Lists are no longer accepted, as they simply concatenated the contents prior.
  - An improper `receive_mode` value will now raise `ValueError` instead of `TypeError` in line with supporting extensible enums.
  - Setting `ServiceBusMessage.partition_key` to a value different than `session_id` on the message instance now raises `ValueError`.
  - `ServiceBusClient.get_queue/topic_sender` and `ServiceBusClient.get_queue/subscription_receiver` will now
raise `ValueError` if the `queue_name` or `topic_name` does not match the `EntityPath` in the connection string used to construct the `ServiceBusClient`.
  - Settling a message that has been peeked will raise `ValueError`.
  - Settling a message or renewing a lock on a message received in `RECEIVE_AND_DELETE` receive mode will raise `ValueError`.
  - Setting `session_id`, `reply_to_session_id`, `message_id` and `partition_key` on `ServiceBusMessage` longer than 128 characters will raise `ValueError`.
* `ServiceBusReceiver.get_streaming_message_iter` has been made internal for the time being to assess use patterns before committing to back-compatibility; messages may still be iterated over in equivalent fashion by iterating on the receiver itself.

**BugFixes**

* `ServiceBusAdministrationClient.create_rule` by default now creates a `TrueRuleFilter` rule.
* FQDNs and Connection strings are now supported even with strippable whitespace or protocol headers (e.g. 'sb://').
* Using parameter `auto_lock_renewer` on a sessionful receiver alongside `ReceiveMode.ReceiveAndDelete` will no longer fail during receipt due to failure to register the message with the renewer.

## 7.0.0b8 (2020-11-05)

**New Features**

* Added support for `timeout` parameter on the following operations:
  - `ServiceBusSender`: `send_messages`, `schedule_messages` and `cancel_scheduled_messages`
  - `ServiceBusReceiver`: `receive_deferred_messages`, `peek_messages` and `renew_message_lock`
  - `ServiceBusSession`: `get_state`, `set_state` and `renew_lock`
* `azure.servicebus.exceptions.ServiceBusError` now inherits from `azure.core.exceptions.AzureError`.
* Added a `parse_connection_string` method which parses a connection string into a properties bag containing its component parts
* Add support for `auto_lock_renewer` parameter on `get_queue_receiver` and `get_subscription_receiver` calls to allow auto-registration of messages and sessions for auto-renewal.

**Breaking Changes**

* Renamed `AutoLockRenew` to `AutoLockRenewer`.
* Removed class `ServiceBusSessionReceiver` which is now unified within class `ServiceBusReceiver`.
  - Removed methods `ServiceBusClient.get_queue_session_receiver` and `ServiceBusClient.get_subscription_session_receiver`.
  - `ServiceBusClient.get_queue_receiver` and `ServiceBusClient.get_subscription_receiver` now take keyword parameter `session_id` which must be set when getting a receiver for the sessionful entity.
* The parameter `inner_exception` that `ServiceBusError.__init__` takes is now renamed to `error`.
* Renamed `azure.servicebus.exceptions.MessageError` to `azure.servicebus.exceptions.ServiceBusMessageError`
* Removed error `azure.servicebus.exceptions.ServiceBusResourceNotFound` as `azure.core.exceptions.ResourceNotFoundError` is now raised when a Service Bus
resource does not exist when using the `ServiceBusAdministrationClient`.
* Renamed `Message` to `ServiceBusMessage`.
* Renamed `ReceivedMessage` to `ServiceBusReceivedMessage`.
* Renamed `BatchMessage` to `ServiceBusMessageBatch`.
  - Renamed method `add` to `add_message` on the class.
* Removed class `PeekedMessage`.
* Removed class `ReceivedMessage` under module `azure.servicebus.aio`.
* Renamed `ServiceBusSender.create_batch` to `ServiceBusSender.create_message_batch`.
* Exceptions `MessageSendFailed`, `MessageSettleFailed` and `MessageLockExpired`
 now inherit from `azure.servicebus.exceptions.ServiceBusMessageError`.
* `get_state` in `ServiceBusSession` now returns `bytes` instead of a `string`.
* `ServiceBusReceiver.receive_messages/get_streaming_message_iter` and
 `ServiceBusClient.get_<queue/subscription>_receiver` now raises ValueError if the given `max_wait_time` is less than or equal to 0.
* Message settlement methods are moved from `ServiceBusMessage` to `ServiceBusReceiver`:
  - Use `ServiceBusReceiver.complete_message` instead of `ServiceBusReceivedMessage.complete` to complete a message.
  - Use `ServiceBusReceiver.abandon_message` instead of `ServiceBusReceivedMessage.abandon` to abandon a message.
  - Use `ServiceBusReceiver.defer_message` instead of `ServiceBusReceivedMessage.defer` to defer a message.
  - Use `ServiceBusReceiver.dead_letter_message` instead of `ServiceBusReceivedMessage.dead_letter` to dead letter a message.
* Message settlement methods (`complete_message`, `abandon_message`, `defer_message` and `dead_letter_message`)
and methods that use amqp management link for request like `schedule_messages`, `received_deferred_messages`, etc.
now raise more concrete exception other than `MessageSettleFailed` and `ServiceBusError`.
* Message `renew_lock` method is moved from `ServiceBusMessage` to `ServiceBusReceiver`:
  - Changed `ServiceBusReceivedMessage.renew_lock` to `ServiceBusReceiver.renew_message_lock`
* `AutoLockRenewer.register` now takes `ServiceBusReceiver` as a positional parameter.
* Removed `encoding` support from `ServiceBusMessage`.
* `ServiceBusMessage.amqp_message` has been renamed to `ServiceBusMessage.amqp_annotated_message` for cross-sdk consistency.
* All `name` parameters in `ServiceBusAdministrationClient` are now precisely specified ala `queue_name` or `rule_name`
* `ServiceBusMessage.via_partition_key` is no longer exposed, this is pending a full implementation of transactions as it has no external use. If needed, the underlying value can still be accessed in `ServiceBusMessage.amqp_annotated_message.annotations`.
* `ServiceBusMessage.properties` has been renamed to `ServiceBusMessage.application_properties` for consistency with service verbiage.
* Sub-client (`ServiceBusSender` and `ServiceBusReceiver`) `from_connection_string` initializers have been made internal until needed. Clients should be initialized from root `ServiceBusClient`.
* `ServiceBusMessage.label` has been renamed to `ServiceBusMessage.subject`.
* `ServiceBusMessage.amqp_annotated_message` has had its type renamed from `AMQPMessage` to `AMQPAnnotatedMessage`
* `AutoLockRenewer` `timeout` parameter is renamed to `max_lock_renew_duration`
* Attempting to autorenew a non-renewable message, such as one received in `ReceiveAndDelete` mode, or configure auto-autorenewal on a `ReceiveAndDelete` receiver, will raise a `ValueError`.
* The default value of parameter `max_message_count` on `ServiceBusReceiver.receive_messages` is now `1` instead of `None` and will raise ValueError if the given value is less than or equal to 0.

**BugFixes**

* Updated uAMQP dependency to 1.2.12.
  - Added support for Python 3.9.
  - Fixed bug where amqp message `footer` and `delivery_annotation` were not encoded into the outgoing payload.

## 7.0.0b7 (2020-10-05)

**Breaking Changes**

* Passing any type other than `ReceiveMode` as parameter `receive_mode` now throws a `TypeError` instead of `AttributeError`.
* Administration Client calls now take only entity names, not `<Entity>Descriptions` as well to reduce ambiguity in which entity was being acted on. TypeError will now be thrown on improper parameter types (non-string).
* `AMQPMessage` (`Message.amqp_message`) properties are now read-only, changes of these properties would not be reflected in the underlying message.  This may be subject to change before GA.

## 7.0.0b6 (2020-09-10)

**New Features**

* `renew_lock()` now returns the UTC datetime that the lock is set to expire at.
* `receive_deferred_messages()` can now take a single sequence number as well as a list of sequence numbers.
* Messages can now be sent twice in succession.
* Connection strings used with `from_connection_string` methods now support using the `SharedAccessSignature` key in leiu of `sharedaccesskey` and `sharedaccesskeyname`, taking the string of the properly constructed token as value.
* Internal AMQP message properties (header, footer, annotations, properties, etc) are now exposed via `Message.amqp_message`

**Breaking Changes**

* Renamed `prefetch` to `prefetch_count`.
* Renamed `ReceiveSettleMode` enum to `ReceiveMode`, and respectively the `mode` parameter to `receive_mode`.
* `retry_total`, `retry_backoff_factor` and `retry_backoff_max` are now defined at the `ServiceBusClient` level and inherited by senders and receivers created from it.
* No longer export `NEXT_AVAILABLE` in `azure.servicebus` module.  A null `session_id` will suffice.
* Renamed parameter `message_count` to `max_message_count` as fewer messages may be present for method `peek_messages()` and `receive_messages()`.
* Renamed `PeekMessage` to `PeekedMessage`.
* Renamed `get_session_state()` and `set_session_state()` to `get_state()` and `set_state()` accordingly.
* Renamed parameter `description` to `error_description` for method `dead_letter()`.
* Renamed properties `created_time` and `modified_time` to `created_at_utc` and `modified_at_utc` within `AuthorizationRule` and `NamespaceProperties`.
* Removed parameter `requires_preprocessing` from `SqlRuleFilter` and `SqlRuleAction`.
* Removed property `namespace_type` from `NamespaceProperties`.
* Rename `ServiceBusManagementClient` to `ServiceBusAdministrationClient`
* Attempting to call `send_messages` on something not a `Message`, `BatchMessage`, or list of `Message`s, will now throw a `TypeError` instead of `ValueError`
* Sending a message twice will no longer result in a MessageAlreadySettled exception.
* `ServiceBusClient.close()` now closes spawned senders and receivers.
* Attempting to initialize a sender or receiver with a different connection string entity and specified entity (e.g. `queue_name`) will result in an AuthenticationError
* Remove `is_anonymous_accessible` from management entities.
* Remove `support_ordering` from `create_queue` and `QueueProperties`
* Remove `enable_subscription_partitioning` from `create_topic` and `TopicProperties`
* `get_dead_letter_[queue,subscription]_receiver()` has been removed.  To connect to a dead letter queue, utilize the `sub_queue` parameter of `get_[queue,subscription]_receiver()` provided with a value from the `SubQueue` enum
* No longer export `ServiceBusSharedKeyCredential`
* Rename `entity_availability_status` to `availability_status`

## 7.0.0b5 (2020-08-10)

**New Features**

* Added new properties to Message, PeekMessage and ReceivedMessage: `content_type`, `correlation_id`, `label`,
`message_id`, `reply_to`, `reply_to_session_id` and `to`. Please refer to the docstring for further information.
* Added new properties to PeekMessage and ReceivedMessage: `enqueued_sequence_number`, `dead_letter_error_description`,
`dead_letter_reason`, `dead_letter_source`, `delivery_count` and `expires_at_utc`. Please refer to the docstring for further information.
* Added support for sending received messages via `ServiceBusSender.send_messages`.
* Added `on_lock_renew_failure` as a parameter to `AutoLockRenew.register`, taking a callback for when the lock is lost non-intentially (e.g. not via settling, shutdown, or autolockrenew duration completion).
* Added new supported value types int, float, datetime and timedelta for `CorrelationFilter.properties`.
* Added new properties `parameters` and `requires_preprocessing` to `SqlRuleFilter` and `SqlRuleAction`.
* Added an explicit method to fetch the continuous receiving iterator, `get_streaming_message_iter()` such that `max_wait_time` can be specified as an override.

**Breaking Changes**

* Removed/Renamed several properties and instance variables on Message (the changes applied to the inherited Message type PeekMessage and ReceivedMessage).
  - Renamed property `user_properties` to `properties`
      - The original instance variable `properties` which represents the AMQP properties now becomes an internal instance variable `_amqp_properties`.
  - Removed property `enqueue_sequence_number`.
  - Removed property `annotations`.
  - Removed instance variable `header`.
* Removed several properties and instance variables on PeekMessage and ReceivedMessage.
  - Removed property `partition_id` on both type.
  - Removed property `settled` on both type.
  - Removed instance variable `received_timestamp_utc` on both type.
  - Removed property `settled` on `PeekMessage`.
  - Removed property `expired` on `ReceivedMessage`.
* `AutoLockRenew.sleep_time` and `AutoLockRenew.renew_period` have been made internal as `_sleep_time` and `_renew_period` respectively, as it is not expected a user will have to interact with them.
* `AutoLockRenew.shutdown` is now `AutoLockRenew.close` to normalize with other equivalent behaviors.
* Renamed `QueueDescription`, `TopicDescription`, `SubscriptionDescription` and `RuleDescription` to `QueueProperties`, `TopicProperties`, `SubscriptionProperties`, and `RuleProperties`.
* Renamed `QueueRuntimeInfo`, `TopicRuntimeInfo`, and `SubscriptionRuntimeInfo` to `QueueRuntimeProperties`, `TopicRuntimeProperties`, and `SubscriptionRuntimeProperties`.
* Removed param `queue` from `create_queue`, `topic` from `create_topic`, `subscription` from `create_subscription` and `rule` from `create_rule`
 of `ServiceBusManagementClient`. Added param `name` to them and keyword arguments for queue properties, topic properties, subscription properties and rule properties.
* Removed model class attributes related keyword arguments from `update_queue` and `update_topic` of `ServiceBusManagementClient`. This is to encourage utilizing the model class instance instead as returned from a create_\*, list_\* or get_\* operation to ensure it is properly populated.  Properties may still be modified.
* Model classes `QueueProperties`, `TopicProperties`, `SubscriptionProperties` and `RuleProperties` require all arguments to be present for creation.  This is to protect against lack of partial updates by requiring all properties to be specified.
* Renamed `idle_timeout` in `get_<queue/subscription>_receiver()` to `max_wait_time` to normalize with naming elsewhere.
* Updated uAMQP dependency to 1.2.10 such that the receiver does not shut down when generator times out, and can be received from again.

## 7.0.0b4 (2020-07-06)

**New Features**

* Added support for management of topics, subscriptions, and rules.
* `receive_messages()` (formerly `receive()`) now supports receiving a batch of messages (`max_batch_size` > 1) without the need to set `prefetch` parameter during `ServiceBusReceiver` initialization.

**BugFixes**

* Fixed bug where sync `AutoLockRenew` does not shutdown itself timely.
* Fixed bug where async `AutoLockRenew` does not support context manager.

**Breaking Changes**

* Renamed `receive()`, `peek()` `schedule()` and `send()` to `receive_messages()`, `peek_messages()`, `schedule_messages()` and `send_messages()` to align with other service bus SDKs.
* `receive_messages()` (formerly `receive()`) no longer raises a `ValueError` if `max_batch_size` is less than the `prefetch` parameter set during `ServiceBusReceiver` initialization.

## 7.0.0b3 (2020-06-08)

**New Features**

* Added support for management of queue entities.
    - Use `azure.servicebus.management.ServiceBusManagementClient` (`azure.servicebus.management.aio.ServiceBusManagementClient` for aio) to create, update, delete, list queues and get settings as well as runtime information of queues under a ServiceBus namespace.
* Added methods `get_queue_deadletter_receiver` and `get_subscription_deadletter_receiver` in `ServiceBusClient` to get a `ServiceBusReceiver` for the dead-letter sub-queue of the target entity.

**BugFixes**

* Updated uAMQP dependency to 1.2.8.
    * Fixed bug where reason and description were not being set when dead-lettering messages.

## 7.0.0b2 (2020-05-04)

**New Features**

* Added method `get_topic_sender` in `ServiceBusClient` to get a `ServiceBusSender` for a topic.
* Added method `get_subscription_receiver` in `ServiceBusClient` to get a `ServiceBusReceiver` for a subscription under specific topic.
* Added support for scheduling messages and scheduled message cancellation.
    - Use `ServiceBusSender.schedule(messages, schedule_time_utc)` for scheduling messages.
    - Use `ServiceBusSender.cancel_scheduled_messages(sequence_numbers)` for scheduled messages cancellation.
* `ServiceBusSender.send()` can now send a list of messages in one call, if they fit into a single batch.  If they do not fit a `ValueError` is thrown.
* `BatchMessage.add()` and `ServiceBusSender.send()` would raise `MessageContentTooLarge` if the content is over-sized.
* `ServiceBusReceiver.receive()` raises `ValueError` if its param `max_batch_size` is greater than param `prefetch` of `ServiceBusClient`.
* Added exception classes `MessageError`, `MessageContentTooLarge`, `ServiceBusAuthenticationError`.
   - `MessageError`: when you send a problematic message, such as an already sent message or an over-sized message.
   - `MessageContentTooLarge`: when you send an over-sized message. A subclass of `ValueError` and `MessageError`.
   - `ServiceBusAuthenticationError`: on failure to be authenticated by the service.
* Removed exception class `InvalidHandlerState`.

**BugFixes**

* Fixed bug where http_proxy and transport_type in ServiceBusClient are not propagated into Sender/Receiver creation properly.
* Updated uAMQP dependency to 1.2.7.
    * Fixed bug in setting certificate of tlsio on MacOS. #7201
    * Fixed bug that caused segmentation fault in network tracing on MacOS when setting `logging_enable` to `True` in `ServiceBusClient`.

**Breaking Changes**

* Session receivers are now created via their own top level functions, e.g. `get_queue_sesison_receiver` and `get_subscription_session_receiver`.  Non session receivers no longer take session_id as a paramter.
* `ServiceBusSender.send()` no longer takes a timeout parameter, as it should be redundant with retry options provided when creating the client.
* Exception imports have been removed from module `azure.servicebus`. Import from `azure.servicebus.exceptions` instead.
* `ServiceBusSender.schedule()` has swapped the ordering of parameters `schedule_time_utc` and `messages` for better consistency with `send()` syntax.

## 7.0.0b1 (2020-04-06)

Version 7.0.0b1 is a preview of our efforts to create a client library that is user friendly and idiomatic to the Python ecosystem. The reasons for most of the changes in this update can be found in the Azure SDK Design Guidelines for Python. For more information, please visit https://aka.ms/azure-sdk-preview1-python.
* Note: Not all historical functionality exists in this version at this point.  Topics, Subscriptions, scheduling, dead_letter management and more will be added incrementally over upcoming preview releases.

**New Features**

* Added new configuration parameters when creating `ServiceBusClient`.
    * `credential`: The credential object used for authentication which implements `TokenCredential` interface of getting tokens.
    * `http_proxy`: A dictionary populated with proxy settings.
    * For detailed information about configuration parameters, please see docstring in `ServiceBusClient` and/or the reference documentation for more information.
* Added support for authentication using Azure Identity credentials.
* Added support for retry policy.
* Added support for http proxy.
* Manually calling `reconnect` should no longer be necessary, it is now performed implicitly.
* Manually calling `open` should no longer be necessary, it is now performed implicitly.
    * Note: `close()`-ing is still required if a context manager is not used, to avoid leaking connections.
* Added support for sending a batch of messages destined for heterogenous sessions.

**Breaking changes**

* Simplified API and set of clients
    * `get_queue` no longer exists, utilize `get_queue_sender/receiver` instead.
    * `peek` and other `queue_client` functions have moved to their respective sender/receiver.
    * Renamed `fetch_next` to `receive`.
    * Renamed `session` to `session_id` to normalize naming when requesting a receiver against a given session.
    * `reconnect` no longer exists, and is performed implicitly if needed.
    * `open` no longer exists, and is performed implicitly if needed.
* Normalized top level client parameters with idiomatic and consistent naming.
    * Renamed `debug` in `ServiceBusClient` initializer to `logging_enable`.
    * Renamed `service_namespace` in `ServiceBusClient` initializer to `fully_qualified_namespace`.
* New error hierarchy, with more specific semantics
    * `azure.servicebus.exceptions.ServiceBusError`
    * `azure.servicebus.exceptions.ServiceBusConnectionError`
    * `azure.servicebus.exceptions.ServiceBusResourceNotFound`
    * `azure.servicebus.exceptions.ServiceBusAuthorizationError`
    * `azure.servicebus.exceptions.NoActiveSession`
    * `azure.servicebus.exceptions.OperationTimeoutError`
    * `azure.servicebus.exceptions.InvalidHandlerState`
    * `azure.servicebus.exceptions.AutoLockRenewTimeout`
    * `azure.servicebus.exceptions.AutoLockRenewFailed`
    * `azure.servicebus.exceptions.EventDataSendError`
    * `azure.servicebus.exceptions.MessageSendFailed`
    * `azure.servicebus.exceptions.MessageLockExpired`
    * `azure.servicebus.exceptions.MessageSettleFailed`
    * `azure.servicebus.exceptions.MessageAlreadySettled`
    * `azure.servicebus.exceptions.SessionLockExpired`
* BatchMessage creation is now initiated via `create_batch` on a Sender, using `add()` on the batch to add messages, in order to enforce service-side max batch sized limitations.
* Session is now set on the message itself, via `session_id` parameter or property, as opposed to on `Send` or `get_sender` via `session`.  This is to allow sending a batch of messages destined to varied sessions.
* Session management is now encapsulated within a property of a receiver, e.g. `receiver.session`, to better compartmentalize functionality specific to sessions.
    * To use `AutoLockRenew` against sessions, one would simply pass the inner session object, instead of the receiver itself.

## 0.50.2 (2019-12-09)

**New Features**

* Added support for delivery tag lock tokens

**BugFixes**

* Fixed bug where Message would pass through invalid kwargs on init when attempting to thread through subject.
* Increments UAMQP dependency min version to 1.2.5, to include a set of fixes, including handling of large messages and mitigation of segfaults.

## 0.50.1 (2019-06-24)

**BugFixes**

* Fixed bug where enqueued_time and scheduled_enqueue_time of message being parsed as local timestamp rather than UTC.


## 0.50.0 (2019-01-17)

**Breaking changes**

* Introduces new AMQP-based API.
* Original HTTP-based API still available under new namespace: azure.servicebus.control_client
* For full API changes, please see updated [reference documentation](https://docs.microsoft.com/python/api/azure-servicebus/azure.servicebus?view=azure-python).

Within the new namespace, the original HTTP-based API from version 0.21.1 remains unchanged (i.e. no additional features or bugfixes)
so for those intending to only use HTTP operations - there is no additional benefit in updating at this time.

**New Features**

* New API supports message send and receive via AMQP with improved performance and stability.
* New asynchronous APIs (using `asyncio`) for send, receive and message handling.
* Support for message and session auto lock renewal via background thread or async operation.
* Now supports scheduled message cancellation.


## 0.21.1 (2017-04-27)

This wheel package is now built with the azure wheel extension

## 0.21.0 (2017-01-13)

**New Features**

* `str` messages are now accepted in Python 3 and will be encoded in 'utf-8' (will not raise TypeError anymore)
* `broker_properties` can now be defined as a dict, and not only a JSON `str`. datetime, int, float and boolean are converted.
* #902 add `send_topic_message_batch` operation (takes an iterable of messages)
* #902 add `send_queue_message_batch` operation (takes an iterable of messages)

**Bugfixes**

* #820 the code is now more robust to unexpected changes on the SB RestAPI

## 0.20.3 (2016-08-11)

**News**

* #547 Add get dead letter path static methods to Python
* #513 Add renew lock

**Bugfixes**

* #628 Fix custom properties with double quotes

## 0.20.2 (2016-06-28)

**Bugfixes**

* New header in Rest API which breaks the SDK #658 #657

## 0.20.1 (2015-09-14)

**News**

* Create a requests.Session() if the user doesn't pass one in.

## 0.20.0 (2015-08-31)

Initial release of this package, from the split of the `azure` package.
See the `azure` package release note for 1.0.0 for details and previous
history on Service Bus.<|MERGE_RESOLUTION|>--- conflicted
+++ resolved
@@ -1,6 +1,5 @@
 # Release History
 
-<<<<<<< HEAD
 ## 7.10.0b1 (2023-04-11)
 
 ### Features Added
@@ -19,18 +18,6 @@
 - Removed uAMQP from required dependencies.
 - Adding `uamqp >= 1.6.3` as an optional dependency for use with the `uamqp_transport` keyword.
 
-=======
-## 7.9.1 (Unreleased)
-
-### Features Added
-
-### Breaking Changes
-
-### Bugs Fixed
-
-### Other Changes
-
->>>>>>> eaeb3a40
 ## 7.9.0 (2023-04-11)
 
 ### Breaking Changes
@@ -75,11 +62,7 @@
 
 Version 7.9.0a1 is our first efforts to build an Azure Service Bus client library based on a pure Python implemented AMQP stack.
 
-<<<<<<< HEAD
-### Breaking changes
-=======
 ### Breaking Changes
->>>>>>> eaeb3a40
 
 - The following features have been temporarily pulled out which will be added back in future previews as we work towards a stable release:
   - Iterator receiving from Service Bus entities.
