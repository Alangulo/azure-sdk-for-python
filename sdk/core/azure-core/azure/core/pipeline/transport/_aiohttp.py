# --------------------------------------------------------------------------
#
# Copyright (c) Microsoft Corporation. All rights reserved.
#
# The MIT License (MIT)
#
# Permission is hereby granted, free of charge, to any person obtaining a copy
# of this software and associated documentation files (the ""Software""), to
# deal in the Software without restriction, including without limitation the
# rights to use, copy, modify, merge, publish, distribute, sublicense, and/or
# sell copies of the Software, and to permit persons to whom the Software is
# furnished to do so, subject to the following conditions:
#
# The above copyright notice and this permission notice shall be included in
# all copies or substantial portions of the Software.
#
# THE SOFTWARE IS PROVIDED *AS IS*, WITHOUT WARRANTY OF ANY KIND, EXPRESS OR
# IMPLIED, INCLUDING BUT NOT LIMITED TO THE WARRANTIES OF MERCHANTABILITY,
# FITNESS FOR A PARTICULAR PURPOSE AND NONINFRINGEMENT. IN NO EVENT SHALL THE
# AUTHORS OR COPYRIGHT HOLDERS BE LIABLE FOR ANY CLAIM, DAMAGES OR OTHER
# LIABILITY, WHETHER IN AN ACTION OF CONTRACT, TORT OR OTHERWISE, ARISING
# FROM, OUT OF OR IN CONNECTION WITH THE SOFTWARE OR THE USE OR OTHER DEALINGS
# IN THE SOFTWARE.
#
# --------------------------------------------------------------------------
from __future__ import annotations
import sys
from typing import (
    Any,
    Optional,
    AsyncIterator as AsyncIteratorType,
    TYPE_CHECKING,
    overload,
    cast,
    Union,
    Type,
    MutableMapping,
)
from types import TracebackType
from collections.abc import AsyncIterator

import logging
import asyncio
import codecs
import aiohttp
import aiohttp.client_exceptions
from multidict import CIMultiDict

from azure.core.configuration import ConnectionConfiguration
from azure.core.exceptions import (
    ServiceRequestError,
    ServiceResponseError,
    IncompleteReadError,
)
from azure.core.pipeline import AsyncPipeline

from ._base import HttpRequest
from ._base_async import AsyncHttpTransport, AsyncHttpResponse, _ResponseStopIteration
from ...utils._pipeline_transport_rest_shared import _aiohttp_body_helper
from .._tools import is_rest as _is_rest
from .._tools_async import (
    handle_no_stream_rest_response as _handle_no_stream_rest_response,
)

if TYPE_CHECKING:
    from ...rest import (
        HttpRequest as RestHttpRequest,
        AsyncHttpResponse as RestAsyncHttpResponse,
    )
    from ...rest._aiohttp import RestAioHttpTransportResponse

# Matching requests, because why not?
CONTENT_CHUNK_SIZE = 10 * 1024
_LOGGER = logging.getLogger(__name__)


class AioHttpTransport(AsyncHttpTransport):
    """AioHttp HTTP sender implementation.

    Fully asynchronous implementation using the aiohttp library.

    :keyword session: The client session.
    :paramtype session: ~aiohttp.ClientSession
    :keyword bool session_owner: Session owner. Defaults True.

    :keyword bool use_env_settings: Uses proxy settings from environment. Defaults to True.

    .. admonition:: Example:

        .. literalinclude:: ../samples/test_example_async.py
            :start-after: [START aiohttp]
            :end-before: [END aiohttp]
            :language: python
            :dedent: 4
            :caption: Asynchronous transport with aiohttp.
    """

    def __init__(
        self,
        *,
        session: Optional[aiohttp.ClientSession] = None,
        loop=None,
        session_owner: bool = True,
        **kwargs,
    ):
        if loop and sys.version_info >= (3, 10):
            raise ValueError("Starting with Python 3.10, asyncio doesn’t support loop as a parameter anymore")
        self._loop = loop
        self._session_owner = session_owner
        self.session = session
        if not self._session_owner and not self.session:
            raise ValueError("session_owner cannot be False if no session is provided")
        self.connection_config = ConnectionConfiguration(**kwargs)
        self._use_env_settings = kwargs.pop("use_env_settings", True)

    async def __aenter__(self):
        await self.open()
        return self

    async def __aexit__(
        self,
        exc_type: Optional[Type[BaseException]] = None,
        exc_value: Optional[BaseException] = None,
        traceback: Optional[TracebackType] = None,
    ) -> None:
        await self.close()

    async def open(self):
        """Opens the connection."""
        if not self.session and self._session_owner:
            jar = aiohttp.DummyCookieJar()
            clientsession_kwargs = {
                "trust_env": self._use_env_settings,
                "cookie_jar": jar,
                "auto_decompress": False,
            }
            if self._loop is not None:
                clientsession_kwargs["loop"] = self._loop
            self.session = aiohttp.ClientSession(**clientsession_kwargs)
        # pyright has trouble to understand that self.session is not None, since we raised at worst in the init
        self.session = cast(aiohttp.ClientSession, self.session)
        await self.session.__aenter__()

    async def close(self):
        """Closes the connection."""
        if self._session_owner and self.session:
            await self.session.close()
            self._session_owner = False
            self.session = None

    def _build_ssl_config(self, cert, verify):
        """Build the SSL configuration.

        :param tuple cert: Cert information
        :param bool verify: SSL verification or path to CA file or directory
        :rtype: bool or str or ssl.SSLContext
        :return: SSL Configuration
        """
        ssl_ctx = None

        if cert or verify not in (True, False):
            import ssl

            if verify not in (True, False):
                ssl_ctx = ssl.create_default_context(cafile=verify)
            else:
                ssl_ctx = ssl.create_default_context()
            if cert:
                ssl_ctx.load_cert_chain(*cert)
            return ssl_ctx
        return verify

    def _get_request_data(self, request):
        """Get the request data.

        :param request: The request object
        :type request: ~azure.core.pipeline.transport.HttpRequest or ~azure.core.rest.HttpRequest
        :rtype: bytes or ~aiohttp.FormData
        :return: The request data
        """
        if request.files:
            form_data = aiohttp.FormData(request.data or {})
            for form_file, data in request.files.items():
                content_type = data[2] if len(data) > 2 else None
                try:
                    form_data.add_field(form_file, data[1], filename=data[0], content_type=content_type)
                except IndexError as err:
                    raise ValueError("Invalid formdata formatting: {}".format(data)) from err
            return form_data
        return request.data

    @overload
    async def send(
        self,
        request: HttpRequest,
        *,
        stream: bool = False,
        proxies: Optional[MutableMapping[str, str]] = None,
<<<<<<< HEAD
        proxy: Optional[str] = None,
=======
>>>>>>> fab2e742
        **config: Any,
    ) -> AsyncHttpResponse:
        """Send the request using this HTTP sender.

        Will pre-load the body into memory to be available with a sync method.
        Pass stream=True to avoid this behavior.

        :param request: The HttpRequest object
        :type request: ~azure.core.pipeline.transport.HttpRequest
        :return: The AsyncHttpResponse
        :rtype: ~azure.core.pipeline.transport.AsyncHttpResponse

        :keyword bool stream: Defaults to False.
        :keyword MutableMapping proxies: dict of proxy to used based on protocol. Proxy is a dict (protocol, url)
        """

    @overload
    async def send(
        self,
        request: RestHttpRequest,
        *,
        stream: bool = False,
        proxies: Optional[MutableMapping[str, str]] = None,
<<<<<<< HEAD
        proxy: Optional[str] = None,
=======
>>>>>>> fab2e742
        **config: Any,
    ) -> RestAsyncHttpResponse:
        """Send the `azure.core.rest` request using this HTTP sender.

        Will pre-load the body into memory to be available with a sync method.
        Pass stream=True to avoid this behavior.

        :param request: The HttpRequest object
        :type request: ~azure.core.rest.HttpRequest
        :return: The AsyncHttpResponse
        :rtype: ~azure.core.rest.AsyncHttpResponse

        :keyword bool stream: Defaults to False.
        :keyword MutableMapping proxies: dict of proxy to used based on protocol. Proxy is a dict (protocol, url)
        """

    async def send(
        self,
        request: Union[HttpRequest, RestHttpRequest],
        *,
        stream: bool = False,
        proxies: Optional[MutableMapping[str, str]] = None,
<<<<<<< HEAD
        proxy: Optional[str] = None,
=======
>>>>>>> fab2e742
        **config,
    ) -> Union[AsyncHttpResponse, RestAsyncHttpResponse]:
        """Send the request using this HTTP sender.

        Will pre-load the body into memory to be available with a sync method.
        Pass stream=True to avoid this behavior.

        :param request: The HttpRequest object
        :type request: ~azure.core.rest.HttpRequest
        :return: The AsyncHttpResponse
        :rtype: ~azure.core.rest.AsyncHttpResponse

        :keyword bool stream: Defaults to False.
        :keyword MutableMapping proxies: dict of proxy to used based on protocol. Proxy is a dict (protocol, url)
        """
        await self.open()
        try:
            auto_decompress = self.session.auto_decompress  # type: ignore
        except AttributeError:
            # auto_decompress is introduced in aiohttp 3.7. We need this to handle aiohttp 3.6-.
            auto_decompress = False

        proxy = config.pop("proxy", None)
        if proxies and not proxy:
            # aiohttp needs a single proxy, so iterating until we found the right protocol

            # Sort by longest string first, so "http" is not used for "https" ;-)
            for protocol in sorted(proxies.keys(), reverse=True):
                if request.url.startswith(protocol):
                    proxy = proxies[protocol]
                    break

        response: Optional[Union[AsyncHttpResponse, RestAsyncHttpResponse]] = None
        ssl = self._build_ssl_config(
            cert=config.pop("connection_cert", self.connection_config.cert),
            verify=config.pop("connection_verify", self.connection_config.verify),
        )
        # If ssl=True, we just use default ssl context from aiohttp
        if ssl is not True:
            config["ssl"] = ssl
        # If we know for sure there is not body, disable "auto content type"
        # Otherwise, aiohttp will send "application/octet-stream" even for empty POST request
        # and that break services like storage signature
        if not request.data and not request.files:
            config["skip_auto_headers"] = ["Content-Type"]
        try:
            stream_response = stream
            timeout = config.pop("connection_timeout", self.connection_config.timeout)
            read_timeout = config.pop("read_timeout", self.connection_config.read_timeout)
            socket_timeout = aiohttp.ClientTimeout(sock_connect=timeout, sock_read=read_timeout)
            result = await self.session.request(  # type: ignore
                request.method,
                request.url,
                headers=request.headers,
                data=self._get_request_data(request),
                timeout=socket_timeout,
                allow_redirects=False,
                proxy=proxy,
                **config,
            )
            if _is_rest(request):
                from azure.core.rest._aiohttp import RestAioHttpTransportResponse

                response = RestAioHttpTransportResponse(
                    request=request,
                    internal_response=result,
                    block_size=self.connection_config.data_block_size,
                    decompress=not auto_decompress,
                )
                if not stream_response:
                    await _handle_no_stream_rest_response(response)
            else:
                # Given the associated "if", this else is legacy implementation
                # but mypy do not know it, so using a cast
                request = cast(HttpRequest, request)
                response = AioHttpTransportResponse(
                    request,
                    result,
                    self.connection_config.data_block_size,
                    decompress=not auto_decompress,
                )
                if not stream_response:
                    await response.load_body()
        except aiohttp.client_exceptions.ClientResponseError as err:
            raise ServiceResponseError(err, error=err) from err
        except asyncio.TimeoutError as err:
            raise ServiceResponseError(err, error=err) from err
        except aiohttp.client_exceptions.ClientError as err:
            raise ServiceRequestError(err, error=err) from err
        return response


class AioHttpStreamDownloadGenerator(AsyncIterator):
    """Streams the response body data.

    :param pipeline: The pipeline object
    :type pipeline: ~azure.core.pipeline.AsyncPipeline
    :param response: The client response object.
    :type response: ~azure.core.rest.AsyncHttpResponse
    :keyword bool decompress: If True which is default, will attempt to decode the body based
        on the *content-encoding* header.
    """

    @overload
    def __init__(
        self,
        pipeline: AsyncPipeline[HttpRequest, AsyncHttpResponse],
        response: AioHttpTransportResponse,
        *,
        decompress: bool = True,
    ) -> None:
        ...

    @overload
    def __init__(
        self,
        pipeline: AsyncPipeline[RestHttpRequest, RestAsyncHttpResponse],
        response: RestAioHttpTransportResponse,
        *,
        decompress: bool = True,
    ) -> None:
        ...

    def __init__(
        self,
        pipeline: AsyncPipeline,
        response: Union[AioHttpTransportResponse, RestAioHttpTransportResponse],
        *,
        decompress: bool = True,
    ) -> None:
        self.pipeline = pipeline
        self.request = response.request
        self.response = response
        self.block_size = response.block_size
        self._decompress = decompress
        internal_response = response.internal_response
        self.content_length = int(internal_response.headers.get("Content-Length", 0))
        self._decompressor = None

    def __len__(self):
        return self.content_length

    async def __anext__(self):
        internal_response = self.response.internal_response
        try:
            chunk = await internal_response.content.read(self.block_size)
            if not chunk:
                raise _ResponseStopIteration()
            if not self._decompress:
                return chunk
            enc = internal_response.headers.get("Content-Encoding")
            if not enc:
                return chunk
            enc = enc.lower()
            if enc in ("gzip", "deflate"):
                if not self._decompressor:
                    import zlib

                    zlib_mode = (16 + zlib.MAX_WBITS) if enc == "gzip" else -zlib.MAX_WBITS
                    self._decompressor = zlib.decompressobj(wbits=zlib_mode)
                chunk = self._decompressor.decompress(chunk)
            return chunk
        except _ResponseStopIteration:
            internal_response.close()
            raise StopAsyncIteration()  # pylint: disable=raise-missing-from
        except aiohttp.client_exceptions.ClientPayloadError as err:
            # This is the case that server closes connection before we finish the reading. aiohttp library
            # raises ClientPayloadError.
            _LOGGER.warning("Incomplete download: %s", err)
            internal_response.close()
            raise IncompleteReadError(err, error=err) from err
        except aiohttp.client_exceptions.ClientResponseError as err:
            raise ServiceResponseError(err, error=err) from err
        except asyncio.TimeoutError as err:
            raise ServiceResponseError(err, error=err) from err
        except aiohttp.client_exceptions.ClientError as err:
            raise ServiceRequestError(err, error=err) from err
        except Exception as err:
            _LOGGER.warning("Unable to stream download: %s", err)
            internal_response.close()
            raise


class AioHttpTransportResponse(AsyncHttpResponse):
    """Methods for accessing response body data.

    :param request: The HttpRequest object
    :type request: ~azure.core.pipeline.transport.HttpRequest
    :param aiohttp_response: Returned from ClientSession.request().
    :type aiohttp_response: aiohttp.ClientResponse object
    :param block_size: block size of data sent over connection.
    :type block_size: int
    :keyword bool decompress: If True which is default, will attempt to decode the body based
            on the *content-encoding* header.
    """

    def __init__(
        self,
        request: HttpRequest,
        aiohttp_response: aiohttp.ClientResponse,
        block_size: Optional[int] = None,
        *,
        decompress: bool = True,
    ) -> None:
        super(AioHttpTransportResponse, self).__init__(request, aiohttp_response, block_size=block_size)
        # https://aiohttp.readthedocs.io/en/stable/client_reference.html#aiohttp.ClientResponse
        self.status_code = aiohttp_response.status
        self.headers = CIMultiDict(aiohttp_response.headers)
        self.reason = aiohttp_response.reason
        self.content_type = aiohttp_response.headers.get("content-type")
        self._content = None
        self._decompressed_content = False
        self._decompress = decompress

    def body(self) -> bytes:
        """Return the whole body as bytes in memory.

        :rtype: bytes
        :return: The whole response body.
        """
        return _aiohttp_body_helper(self)

    def text(self, encoding: Optional[str] = None) -> str:
        """Return the whole body as a string.

        If encoding is not provided, rely on aiohttp auto-detection.

        :param str encoding: The encoding to apply.
        :rtype: str
        :return: The whole response body as a string.
        """
        # super().text detects charset based on self._content() which is compressed
        # implement the decoding explicitly here
        body = self.body()

        ctype = self.headers.get(aiohttp.hdrs.CONTENT_TYPE, "").lower()
        mimetype = aiohttp.helpers.parse_mimetype(ctype)

        if not encoding:
            # extract encoding from mimetype, if caller does not specify
            encoding = mimetype.parameters.get("charset")
        if encoding:
            try:
                codecs.lookup(encoding)
            except LookupError:
                encoding = None
        if not encoding:
            if mimetype.type == "application" and mimetype.subtype in ["json", "rdap"]:
                # RFC 7159 states that the default encoding is UTF-8.
                # RFC 7483 defines application/rdap+json
                encoding = "utf-8"
            elif body is None:
                raise RuntimeError("Cannot guess the encoding of a not yet read body")
            else:
                try:
                    import cchardet as chardet
                except ImportError:  # pragma: no cover
                    try:
                        import chardet  # type: ignore
                    except ImportError:  # pragma: no cover
                        import charset_normalizer as chardet  # type: ignore[no-redef]
                # While "detect" can return a dict of float, in this context this won't happen
                # The cast is for pyright to be happy
                encoding = cast(Optional[str], chardet.detect(body)["encoding"])
        if encoding == "utf-8" or encoding is None:
            encoding = "utf-8-sig"

        return body.decode(encoding)

    async def load_body(self) -> None:
        """Load in memory the body, so it could be accessible from sync methods."""
        try:
            self._content = await self.internal_response.read()
        except aiohttp.client_exceptions.ClientPayloadError as err:
            # This is the case that server closes connection before we finish the reading. aiohttp library
            # raises ClientPayloadError.
            raise IncompleteReadError(err, error=err) from err
        except aiohttp.client_exceptions.ClientResponseError as err:
            raise ServiceResponseError(err, error=err) from err
        except asyncio.TimeoutError as err:
            raise ServiceResponseError(err, error=err) from err
        except aiohttp.client_exceptions.ClientError as err:
            raise ServiceRequestError(err, error=err) from err

    def stream_download(
        self, pipeline: AsyncPipeline[HttpRequest, AsyncHttpResponse], *, decompress: bool = True, **kwargs
    ) -> AsyncIteratorType[bytes]:
        """Generator for streaming response body data.

        :param pipeline: The pipeline object
        :type pipeline: azure.core.pipeline.AsyncPipeline
        :keyword bool decompress: If True which is default, will attempt to decode the body based
            on the *content-encoding* header.
        :rtype: AsyncIterator[bytes]
        :return: An iterator of bytes chunks.
        """
        return AioHttpStreamDownloadGenerator(pipeline, self, decompress=decompress, **kwargs)

    def __getstate__(self):
        # Be sure body is loaded in memory, otherwise not pickable and let it throw
        self.body()

        state = self.__dict__.copy()
        # Remove the unpicklable entries.
        state["internal_response"] = None  # aiohttp response are not pickable (see headers comments)
        state["headers"] = CIMultiDict(self.headers)  # MultiDictProxy is not pickable
        return state<|MERGE_RESOLUTION|>--- conflicted
+++ resolved
@@ -196,10 +196,6 @@
         *,
         stream: bool = False,
         proxies: Optional[MutableMapping[str, str]] = None,
-<<<<<<< HEAD
-        proxy: Optional[str] = None,
-=======
->>>>>>> fab2e742
         **config: Any,
     ) -> AsyncHttpResponse:
         """Send the request using this HTTP sender.
@@ -223,10 +219,6 @@
         *,
         stream: bool = False,
         proxies: Optional[MutableMapping[str, str]] = None,
-<<<<<<< HEAD
-        proxy: Optional[str] = None,
-=======
->>>>>>> fab2e742
         **config: Any,
     ) -> RestAsyncHttpResponse:
         """Send the `azure.core.rest` request using this HTTP sender.
@@ -249,10 +241,6 @@
         *,
         stream: bool = False,
         proxies: Optional[MutableMapping[str, str]] = None,
-<<<<<<< HEAD
-        proxy: Optional[str] = None,
-=======
->>>>>>> fab2e742
         **config,
     ) -> Union[AsyncHttpResponse, RestAsyncHttpResponse]:
         """Send the request using this HTTP sender.
