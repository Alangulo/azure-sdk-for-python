--- conflicted
+++ resolved
@@ -26,7 +26,6 @@
 from collections.abc import AsyncIterator
 import functools
 import logging
-<<<<<<< HEAD
 from typing import (
     Any,
     Optional,
@@ -38,9 +37,6 @@
     MutableMapping,
     Union,
 )
-=======
-from typing import Any, Optional, AsyncIterator as AsyncIteratorType, TYPE_CHECKING, overload, Type, MutableMapping
->>>>>>> fab2e742
 from types import TracebackType
 from urllib3.exceptions import (
     ProtocolError,
@@ -221,15 +217,9 @@
         :keyword MutableMapping proxies: will define the proxy to use. Proxy is a dict (protocol, url)
         """
 
-<<<<<<< HEAD
     async def send(  # pylint:disable=invalid-overridden-method
         self, request, *, proxies: Optional[MutableMapping[str, str]] = None, **kwargs: Any
     ) -> Union[AsyncHttpResponse, "RestAsyncHttpResponse"]:
-=======
-    async def send(
-        self, request, *, proxies: Optional[MutableMapping[str, str]] = None, **kwargs: Any
-    ):  # pylint:disable=invalid-overridden-method
->>>>>>> fab2e742
         """Send the request using this HTTP sender.
 
         :param request: The HttpRequest
