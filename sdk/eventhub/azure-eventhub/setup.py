--- conflicted
+++ resolved
@@ -69,11 +69,7 @@
     zip_safe=False,
     packages=find_packages(exclude=exclude_packages),
     install_requires=[
-<<<<<<< HEAD
-        "azure-core<2.0.0,>=1.14.0"
-=======
         "azure-core<2.0.0,>=1.14.0",
         "typing-extensions>=4.0.1",
->>>>>>> 3dee1c06
     ]
 )