#-------------------------------------------------------------------------
# This is a fork of the transport.py which was originally written by Barry Pederson and
# maintained by the Celery project: https://github.com/celery/py-amqp.
#
# Copyright (C) 2009 Barry Pederson <bp@barryp.org>
#
# The license text can also be found here:
# http://www.opensource.org/licenses/BSD-3-Clause
#
# License
# =======
# Redistribution and use in source and binary forms, with or without
# modification, are permitted provided that the following conditions are met:
#
#     1. Redistributions of source code must retain the above copyright
#       notice, this list of conditions and the following disclaimer.
#
#     2. Redistributions in binary form must reproduce the above copyright
#        notice, this list of conditions and the following disclaimer in the
#        documentation and/or other materials provided with the distribution.
#
# THIS SOFTWARE IS PROVIDED BY THE COPYRIGHT HOLDERS AND CONTRIBUTORS "AS IS"
# AND ANY EXPRESS OR IMPLIED WARRANTIES, INCLUDING, BUT NOT LIMITED TO,
# THE IMPLIED WARRANTIES OF MERCHANTABILITY AND FITNESS FOR A PARTICULAR
# PURPOSE ARE DISCLAIMED. IN NO EVENT SHALL THE COPYRIGHT HOLDER OR CONTRIBUTORS
# BE LIABLE FOR ANY DIRECT, INDIRECT, INCIDENTAL, SPECIAL, EXEMPLARY, OR
# CONSEQUENTIAL DAMAGES (INCLUDING, BUT NOT LIMITED TO, PROCUREMENT OF
# SUBSTITUTE GOODS OR SERVICES; LOSS OF USE, DATA, OR PROFITS; OR BUSINESS
# INTERRUPTION) HOWEVER CAUSED AND ON ANY THEORY OF LIABILITY, WHETHER IN
# CONTRACT, STRICT LIABILITY, OR TORT (INCLUDING NEGLIGENCE OR OTHERWISE)
# ARISING IN ANY WAY OUT OF THE USE OF THIS SOFTWARE, EVEN IF ADVISED OF
# THE POSSIBILITY OF SUCH DAMAGE.
#-------------------------------------------------------------------------

import asyncio
import errno
import re
import socket
import ssl
import struct
from ssl import SSLError
from contextlib import contextmanager
from io import BytesIO
import logging
from threading import Lock

import certifi

from .._platform import KNOWN_TCP_OPTS, SOL_TCP, pack, unpack
from .._encode import encode_frame
from .._decode import decode_frame, decode_empty_frame
from ..constants import TLS_HEADER_FRAME, WEBSOCKET_PORT, AMQP_WS_SUBPROTOCOL
from .._transport import (
    AMQP_FRAME,
    get_errno,
    to_host_port,
    DEFAULT_SOCKET_SETTINGS,
    IPV6_LITERAL,
    SIGNED_INT_MAX,
    _UNAVAIL,
    set_cloexec,
    AMQP_PORT,
    WebSocketTransport
)


_LOGGER = logging.getLogger(__name__)


def get_running_loop():
    try:
        import asyncio  # pylint: disable=import-error
        return asyncio.get_running_loop()
    except AttributeError:  # 3.6
        loop = None
        try:
            loop = asyncio._get_running_loop()  # pylint: disable=protected-access
        except AttributeError:
            _LOGGER.warning('This version of Python is deprecated, please upgrade to >= v3.6')
        if loop is None:
            _LOGGER.warning('No running event loop')
            loop = self.loop
        return loop

class AsyncTransportMixin():
    async def receive_frame(self, *args, **kwargs):
        try:
            header, channel, payload = await self.read(**kwargs) 
            if not payload:
                decoded = decode_empty_frame(header)
            else:
                decoded = decode_frame(payload)
            # TODO: Catch decode error and return amqp:decode-error
            #_LOGGER.info("ICH%d <- %r", channel, decoded)
            return channel, decoded
        except (socket.timeout, asyncio.IncompleteReadError, asyncio.TimeoutError):
            return None, None

    async def read(self, verify_frame_type=0, **kwargs):  # TODO: verify frame type?
        async with self.socket_lock:
            read_frame_buffer = BytesIO()
            try:
                frame_header = memoryview(bytearray(8))
                read_frame_buffer.write(await self._read(8, buffer=frame_header, initial=True))

                channel = struct.unpack('>H', frame_header[6:])[0]
                size = frame_header[0:4]
                if size == AMQP_FRAME:  # Empty frame or AMQP header negotiation
                    return frame_header, channel, None
                size = struct.unpack('>I', size)[0]
                offset = frame_header[4]
                frame_type = frame_header[5]

                # >I is an unsigned int, but the argument to sock.recv is signed,
                # so we know the size can be at most 2 * SIGNED_INT_MAX
                payload_size = size - len(frame_header)
                payload = memoryview(bytearray(payload_size))
                if size > SIGNED_INT_MAX:
                    read_frame_buffer.write(await self._read(SIGNED_INT_MAX, buffer=payload))
                    read_frame_buffer.write(await self._read(size - SIGNED_INT_MAX, buffer=payload[SIGNED_INT_MAX:]))
                else:
                    read_frame_buffer.write(await self._read(payload_size, buffer=payload))
            except (socket.timeout, asyncio.IncompleteReadError):
                read_frame_buffer.write(self._read_buffer.getvalue())
                self._read_buffer = read_frame_buffer
                self._read_buffer.seek(0)
                raise
            except (OSError, IOError, SSLError, socket.error) as exc:
                # Don't disconnect for ssl read time outs
                # http://bugs.python.org/issue10272
                if isinstance(exc, SSLError) and 'timed out' in str(exc):
                    raise socket.timeout()
                if get_errno(exc) not in _UNAVAIL:
                    self.connected = False
                raise
            offset -= 2
        return frame_header, channel, payload[offset:]

<<<<<<< HEAD
class AsyncTransportMixin():
    async def receive_frame(self, *args, **kwargs):
        try:
            header, channel, payload = await self.read(**kwargs)
            if not payload:
                decoded = decode_empty_frame(header)
            else:
                decoded = decode_frame(payload)
            # TODO: Catch decode error and return amqp:decode-error
            #_LOGGER.info("ICH%d <- %r", channel, decoded)
            return channel, decoded
        except (socket.timeout, asyncio.IncompleteReadError, asyncio.TimeoutError):
            return None, None

    async def read(self, verify_frame_type=0, **kwargs):  # TODO: verify frame type?
        async with self.socket_lock:
            read_frame_buffer = BytesIO()
            try:
                frame_header = memoryview(bytearray(8))
                read_frame_buffer.write(await self._read(8, buffer=frame_header, initial=True))

                channel = struct.unpack('>H', frame_header[6:])[0]
                size = frame_header[0:4]
                if size == AMQP_FRAME:  # Empty frame or AMQP header negotiation
                    return frame_header, channel, None
                size = struct.unpack('>I', size)[0]
                offset = frame_header[4]
                frame_type = frame_header[5]

                # >I is an unsigned int, but the argument to sock.recv is signed,
                # so we know the size can be at most 2 * SIGNED_INT_MAX
                payload_size = size - len(frame_header)
                payload = memoryview(bytearray(payload_size))
                if size > SIGNED_INT_MAX:
                    read_frame_buffer.write(await self._read(SIGNED_INT_MAX, buffer=payload))
                    read_frame_buffer.write(await self._read(size - SIGNED_INT_MAX, buffer=payload[SIGNED_INT_MAX:]))
                else:
                    read_frame_buffer.write(await self._read(payload_size, buffer=payload))
            except (socket.timeout, asyncio.IncompleteReadError):
                read_frame_buffer.write(self._read_buffer.getvalue())
                self._read_buffer = read_frame_buffer
                self._read_buffer.seek(0)
                raise
            except (OSError, IOError, SSLError, socket.error) as exc:
                # Don't disconnect for ssl read time outs
                # http://bugs.python.org/issue10272
                if isinstance(exc, SSLError) and 'timed out' in str(exc):
                    raise socket.timeout()
                if get_errno(exc) not in _UNAVAIL:
                    self.connected = False
                raise
            offset -= 2
        return frame_header, channel, payload[offset:]

=======
>>>>>>> d9620768
    async def send_frame(self, channel, frame, **kwargs):
        header, performative = encode_frame(frame, **kwargs)
        if performative is None:
            data = header
        else:
            encoded_channel = struct.pack('>H', channel)
            data = header + encoded_channel + performative

        await self.write(data)
        #_LOGGER.info("OCH%d -> %r", channel, frame)

<<<<<<< HEAD

=======
>>>>>>> d9620768
class AsyncTransport(AsyncTransportMixin):
    """Common superclass for TCP and SSL transports."""

    def __init__(self, host, port=AMQP_PORT, connect_timeout=None,
                 read_timeout=None, write_timeout=None, ssl=False,
                 socket_settings=None, raise_on_initial_eintr=True, **kwargs):
        self.connected = False
        self.sock = None
        self.reader = None
        self.writer = None
        self.raise_on_initial_eintr = raise_on_initial_eintr
        self._read_buffer = BytesIO()
        self.host, self.port = to_host_port(host, port)
        self.connect_timeout = connect_timeout
        self.read_timeout = read_timeout
        self.write_timeout = write_timeout
        self.socket_settings = socket_settings
        self.loop = get_running_loop()
        self.socket_lock = asyncio.Lock()
        self.sslopts = self._build_ssl_opts(ssl)

    def _build_ssl_opts(self, sslopts):
        if sslopts in [True, False, None, {}]:
            return sslopts
        try:
            if 'context' in sslopts:
                return self._build_ssl_context(sslopts, **sslopts.pop('context'))
            ssl_version = sslopts.get('ssl_version')
            if ssl_version is None:
                ssl_version = ssl.PROTOCOL_TLS

            # Set SNI headers if supported
            server_hostname = sslopts.get('server_hostname')
            if (server_hostname is not None) and (hasattr(ssl, 'HAS_SNI') and ssl.HAS_SNI) and (hasattr(ssl, 'SSLContext')):
                context = ssl.SSLContext(ssl_version)
                cert_reqs = sslopts.get('cert_reqs', ssl.CERT_REQUIRED)
                certfile = sslopts.get('certfile')
                keyfile = sslopts.get('keyfile')
                context.verify_mode = cert_reqs
                if cert_reqs != ssl.CERT_NONE:
                    context.check_hostname = True
                if (certfile is not None) and (keyfile is not None):
                    context.load_cert_chain(certfile, keyfile)
                return context
            return True
        except TypeError:
            raise TypeError('SSL configuration must be a dictionary, or the value True.')

    def _build_ssl_context(self, sslopts, check_hostname=None, **ctx_options):
        ctx = ssl.create_default_context(**ctx_options)
        ctx.verify_mode = ssl.CERT_REQUIRED
        ctx.load_verify_locations(cafile=certifi.where())
        ctx.check_hostname = check_hostname
        return ctx

    async def connect(self):
        try:
            # are we already connected?
            if self.connected:
                return
            await self._connect(self.host, self.port, self.connect_timeout)
            self._init_socket(
                self.socket_settings, self.read_timeout, self.write_timeout,
            )
            self.reader, self.writer = await asyncio.open_connection(
                sock=self.sock,
                ssl=self.sslopts,
                server_hostname=self.host if self.sslopts else None
            )
            # we've sent the banner; signal connect
            # EINTR, EAGAIN, EWOULDBLOCK would signal that the banner
            # has _not_ been sent
            self.connected = True
        except (OSError, IOError, SSLError):
            # if not fully connected, close socket, and reraise error
            if self.sock and not self.connected:
                self.sock.close()
                self.sock = None
            raise

    async def _connect(self, host, port, timeout):
        # Below we are trying to avoid additional DNS requests for AAAA if A
        # succeeds. This helps a lot in case when a hostname has an IPv4 entry
        # in /etc/hosts but not IPv6. Without the (arguably somewhat twisted)
        # logic below, getaddrinfo would attempt to resolve the hostname for
        # both IP versions, which would make the resolver talk to configured
        # DNS servers. If those servers are for some reason not available
        # during resolution attempt (either because of system misconfiguration,
        # or network connectivity problem), resolution process locks the
        # _connect call for extended time.
        e = None
        addr_types = (socket.AF_INET, socket.AF_INET6)
        addr_types_num = len(addr_types)
        for n, family in enumerate(addr_types):
            # first, resolve the address for a single address family
            try:
                entries = await self.loop.getaddrinfo(
                    host, port, family=family, type=socket.SOCK_STREAM, proto=SOL_TCP)
                entries_num = len(entries)
            except socket.gaierror:
                # we may have depleted all our options
                if n + 1 >= addr_types_num:
                    # if getaddrinfo succeeded before for another address
                    # family, reraise the previous socket.error since it's more
                    # relevant to users
                    raise (e
                           if e is not None
                           else socket.error(
                               "failed to resolve broker hostname"))
                continue  # pragma: no cover

            # now that we have address(es) for the hostname, connect to broker
            for i, res in enumerate(entries):
                af, socktype, proto, _, sa = res
                try:
                    self.sock = socket.socket(af, socktype, proto)
                    try:
                        set_cloexec(self.sock, True)
                    except NotImplementedError:
                        pass
                    self.sock.settimeout(timeout)
                    await self.loop.sock_connect(self.sock, sa)
                except socket.error as ex:
                    e = ex
                    if self.sock is not None:
                        self.sock.close()
                        self.sock = None
                    # we may have depleted all our options
                    if i + 1 >= entries_num and n + 1 >= addr_types_num:
                        raise
                else:
                    # hurray, we established connection
                    return

    def _init_socket(self, socket_settings, read_timeout, write_timeout):
        self.sock.settimeout(None)  # set socket back to blocking mode
        self.sock.setsockopt(socket.SOL_SOCKET, socket.SO_KEEPALIVE, 1)
        self._set_socket_options(socket_settings)

        # set socket timeouts
        # for timeout, interval in ((socket.SO_SNDTIMEO, write_timeout),
        #                           (socket.SO_RCVTIMEO, read_timeout)):
        #     if interval is not None:
        #         sec = int(interval)
        #         usec = int((interval - sec) * 1000000)
        #         self.sock.setsockopt(
        #             socket.SOL_SOCKET, timeout,
        #             pack('ll', sec, usec),
        #         )

        self.sock.settimeout(1)  # set socket back to non-blocking mode

    def _get_tcp_socket_defaults(self, sock):
        tcp_opts = {}
        for opt in KNOWN_TCP_OPTS:
            enum = None
            if opt == 'TCP_USER_TIMEOUT':
                try:
                    from socket import TCP_USER_TIMEOUT as enum
                except ImportError:
                    # should be in Python 3.6+ on Linux.
                    enum = 18
            elif hasattr(socket, opt):
                enum = getattr(socket, opt)

            if enum:
                if opt in DEFAULT_SOCKET_SETTINGS:
                    tcp_opts[enum] = DEFAULT_SOCKET_SETTINGS[opt]
                elif hasattr(socket, opt):
                    tcp_opts[enum] = sock.getsockopt(
                        SOL_TCP, getattr(socket, opt))
        return tcp_opts

    def _set_socket_options(self, socket_settings):
        tcp_opts = self._get_tcp_socket_defaults(self.sock)
        if socket_settings:
            tcp_opts.update(socket_settings)
        for opt, val in tcp_opts.items():
            self.sock.setsockopt(SOL_TCP, opt, val)

    async def _read(self, toread, initial=False, buffer=None,
              _errnos=(errno.ENOENT, errno.EAGAIN, errno.EINTR)):
        # According to SSL_read(3), it can at most return 16kb of data.
        # Thus, we use an internal read buffer like TCPTransport._read
        # to get the exact number of bytes wanted.
        length = 0
        view = buffer or memoryview(bytearray(toread))
        nbytes = self._read_buffer.readinto(view)
        toread -= nbytes
        length += nbytes
        try:
            while toread:
                try:
                    view[nbytes:nbytes + toread] = await self.reader.readexactly(toread)
                    nbytes = toread
                except asyncio.IncompleteReadError as exc:
                    pbytes = len(exc.partial)
                    view[nbytes:nbytes + pbytes] = exc.partial
                    nbytes = pbytes
                except socket.error as exc:
                    # ssl.sock.read may cause a SSLerror without errno
                    # http://bugs.python.org/issue10272
                    if isinstance(exc, SSLError) and 'timed out' in str(exc):
                        raise socket.timeout()
                    # ssl.sock.read may cause ENOENT if the
                    # operation couldn't be performed (Issue celery#1414).
                    if exc.errno in _errnos:
                        if initial and self.raise_on_initial_eintr:
                            raise socket.timeout()
                        continue
                    raise
                if not nbytes:
                    raise IOError('Server unexpectedly closed connection')

                length += nbytes
                toread -= nbytes
        except:  # noqa
            self._read_buffer = BytesIO(view[:length])
            raise
        return view

    async def _write(self, s):
        """Write a string out to the SSL socket fully."""
        self.writer.write(s)

    def close(self):
        if self.writer is not None:
            if self.sslopts:
                # see issue: https://github.com/encode/httpx/issues/914
                self.writer.transport.abort()
            self.writer.close()
            self.writer, self.reader = None, None
        self.sock = None
        self.connected = False

    async def write(self, s):
        try:
            await self._write(s)
        except socket.timeout:
            raise
        except (OSError, IOError, socket.error) as exc:
            if get_errno(exc) not in _UNAVAIL:
                self.connected = False
            raise

    async def receive_frame_with_lock(self, *args, **kwargs):
        try:
            async with self.socket_lock:
                header, channel, payload = await self.read(**kwargs)
            if not payload:
                decoded = decode_empty_frame(header)
            else:
                decoded = decode_frame(payload)
            return channel, decoded
        except socket.timeout:
            return None, None

    async def negotiate(self):
        if not self.sslopts:
            return
        await self.write(TLS_HEADER_FRAME)
        channel, returned_header = await self.receive_frame(verify_frame_type=None)
        if returned_header[1] == TLS_HEADER_FRAME:
            raise ValueError("Mismatching TLS header protocol. Excpected: {}, received: {}".format(
                TLS_HEADER_FRAME, returned_header[1]))


class WebSocketTransportAsync(AsyncTransportMixin):
    def __init__(self, host, port=WEBSOCKET_PORT, connect_timeout=None, ssl=None, **kwargs
        ):
        self._read_buffer = BytesIO()
        self.loop = get_running_loop()
        self.socket_lock = asyncio.Lock()
        self.sslopts = ssl if isinstance(ssl, dict) else {}
        self._connect_timeout = connect_timeout
        self.host = host
        self.ws = None
        self._http_proxy = kwargs.get('http_proxy', None)

    async def connect(self):
        http_proxy_host, http_proxy_port, http_proxy_auth = None, None, None
        if self._http_proxy:
            http_proxy_host = self._http_proxy['proxy_hostname']
            http_proxy_port = self._http_proxy['proxy_port']
            username = self._http_proxy.get('username', None)
            password = self._http_proxy.get('password', None)
            if username or password:
                http_proxy_auth = (username, password)
        try:
            from websocket import create_connection
            self.ws = create_connection(
                url="wss://{}".format(self.host),
                subprotocols=[AMQP_WS_SUBPROTOCOL],
                timeout=self._connect_timeout,
                skip_utf8_validation=True,
                sslopt=self.sslopts,
                http_proxy_host=http_proxy_host,
                http_proxy_port=http_proxy_port,
                http_proxy_auth=http_proxy_auth
            )
        except ImportError:
            raise ValueError("Please install websocket-client library to use websocket transport.")

    async def _read(self, n, buffer=None, **kwargs): # pylint: disable=unused-arguments
        """Read exactly n bytes from the peer."""
<<<<<<< HEAD

=======
        
>>>>>>> d9620768
        length = 0
        view = buffer or memoryview(bytearray(n))
        nbytes = self._read_buffer.readinto(view)
        length += nbytes
        n -= nbytes
        while n:
            data = await self.loop.run_in_executor(
                None, self.ws.recv
<<<<<<< HEAD
               )
=======
                )
>>>>>>> d9620768

            if len(data) <= n:
                view[length: length + len(data)] = data
                n -= len(data)
            else:
                view[length: length + n] = data[0:n]
                self._read_buffer = BytesIO(data[n:])
                n = 0
<<<<<<< HEAD

=======
>>>>>>> d9620768
        return view

    def close(self):
        """Do any preliminary work in shutting down the connection."""
<<<<<<< HEAD
        # TODO: async close doesn't:
        # 1) shutdown socket and close. --> self.sock.shutdown(socket.SHUT_RDWR) and self.sock.close()
        # 2) set self.connected = False
        # I think we need to do this, like in sync
=======
>>>>>>> d9620768
        self.ws.close()

    async def write(self, s):
        """Completely write a string to the peer.
        ABNF, OPCODE_BINARY = 0x2
        See http://tools.ietf.org/html/rfc5234
        http://tools.ietf.org/html/rfc6455#section-5.2
        """
        await self.loop.run_in_executor(
                None, self.ws.send_binary, s
                )<|MERGE_RESOLUTION|>--- conflicted
+++ resolved
@@ -136,7 +136,6 @@
             offset -= 2
         return frame_header, channel, payload[offset:]
 
-<<<<<<< HEAD
 class AsyncTransportMixin():
     async def receive_frame(self, *args, **kwargs):
         try:
@@ -191,8 +190,6 @@
             offset -= 2
         return frame_header, channel, payload[offset:]
 
-=======
->>>>>>> d9620768
     async def send_frame(self, channel, frame, **kwargs):
         header, performative = encode_frame(frame, **kwargs)
         if performative is None:
@@ -204,10 +201,7 @@
         await self.write(data)
         #_LOGGER.info("OCH%d -> %r", channel, frame)
 
-<<<<<<< HEAD
-
-=======
->>>>>>> d9620768
+
 class AsyncTransport(AsyncTransportMixin):
     """Common superclass for TCP and SSL transports."""
 
@@ -513,11 +507,6 @@
 
     async def _read(self, n, buffer=None, **kwargs): # pylint: disable=unused-arguments
         """Read exactly n bytes from the peer."""
-<<<<<<< HEAD
-
-=======
-        
->>>>>>> d9620768
         length = 0
         view = buffer or memoryview(bytearray(n))
         nbytes = self._read_buffer.readinto(view)
@@ -526,11 +515,7 @@
         while n:
             data = await self.loop.run_in_executor(
                 None, self.ws.recv
-<<<<<<< HEAD
                )
-=======
-                )
->>>>>>> d9620768
 
             if len(data) <= n:
                 view[length: length + len(data)] = data
@@ -539,21 +524,10 @@
                 view[length: length + n] = data[0:n]
                 self._read_buffer = BytesIO(data[n:])
                 n = 0
-<<<<<<< HEAD
-
-=======
->>>>>>> d9620768
         return view
 
     def close(self):
         """Do any preliminary work in shutting down the connection."""
-<<<<<<< HEAD
-        # TODO: async close doesn't:
-        # 1) shutdown socket and close. --> self.sock.shutdown(socket.SHUT_RDWR) and self.sock.close()
-        # 2) set self.connected = False
-        # I think we need to do this, like in sync
-=======
->>>>>>> d9620768
         self.ws.close()
 
     async def write(self, s):
