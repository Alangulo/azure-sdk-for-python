#-------------------------------------------------------------------------
# Copyright (c) Microsoft Corporation. All rights reserved.
# Licensed under the MIT License. See License.txt in the project root for
# license information.
#--------------------------------------------------------------------------
from collections import namedtuple
from enum import Enum
import struct

_AS_BYTES = struct.Struct('>B')

#: The IANA assigned port number for AMQP.The standard AMQP port number that has been assigned by IANA
#: for TCP, UDP, and SCTP.There are currently no UDP or SCTP mappings defined for AMQP.
#: The port number is reserved for future transport mappings to these protocols.
PORT = 5672

# default port for AMQP over Websocket
WEBSOCKET_PORT = 443

# subprotocol for AMQP over Websocket
AMQP_WS_SUBPROTOCOL = 'AMQPWSB10'

#: The IANA assigned port number for secure AMQP (amqps).The standard AMQP port number that has been assigned
#: by IANA for secure TCP using TLS. Implementations listening on this port should NOT expect a protocol
#: handshake before TLS is negotiated.
SECURE_PORT = 5671


# default port for AMQP over Websocket
WEBSOCKET_PORT = 443


# subprotocol for AMQP over Websocket
AMQP_WS_SUBPROTOCOL = 'AMQPWSB10'


MAJOR = 1  #: Major protocol version.
MINOR = 0  #: Minor protocol version.
REV = 0  #: Protocol revision.
HEADER_FRAME = b"AMQP\x00" + _AS_BYTES.pack(MAJOR) + _AS_BYTES.pack(MINOR) + _AS_BYTES.pack(REV)


TLS_MAJOR = 1  #: Major protocol version.
TLS_MINOR = 0  #: Minor protocol version.
TLS_REV = 0  #: Protocol revision.
TLS_HEADER_FRAME = b"AMQP\x02" + _AS_BYTES.pack(TLS_MAJOR) + _AS_BYTES.pack(TLS_MINOR) + _AS_BYTES.pack(TLS_REV)

SASL_MAJOR = 1  #: Major protocol version.
SASL_MINOR = 0  #: Minor protocol version.
SASL_REV = 0  #: Protocol revision.
SASL_HEADER_FRAME = b"AMQP\x03" + _AS_BYTES.pack(SASL_MAJOR) + _AS_BYTES.pack(SASL_MINOR) + _AS_BYTES.pack(SASL_REV)

EMPTY_FRAME = b'\x00\x00\x00\x08\x02\x00\x00\x00'

#: The lower bound for the agreed maximum frame size (in bytes). During the initial Connection negotiation, the
#: two peers must agree upon a maximum frame size. This constant defines the minimum value to which the maximum
#: frame size can be set. By defining this value, the peers can guarantee that they can send frames of up to this
#: size until they have agreed a definitive maximum frame size for that Connection.
MIN_MAX_FRAME_SIZE = 512
MAX_FRAME_SIZE_BYTES = 1024 * 1024
MAX_CHANNELS = 65535
INCOMING_WINDOW = 64 * 1024
OUTGOING_WIDNOW = 64 * 1024

DEFAULT_LINK_CREDIT = 10000

FIELD = namedtuple('field', 'name, type, mandatory, default, multiple')


DEFAULT_AUTH_TIMEOUT = 60
AUTH_DEFAULT_EXPIRATION_SECONDS = 3600
TOKEN_TYPE_JWT = "jwt"
TOKEN_TYPE_SASTOKEN = "servicebus.windows.net:sastoken"
CBS_PUT_TOKEN = "put-token"
CBS_NAME = "name"
CBS_OPERATION = "operation"
CBS_TYPE = "type"
CBS_EXPIRATION = "expiration"

SEND_DISPOSITION_ACCEPT = "accepted"
SEND_DISPOSITION_REJECT = "rejected"

AUTH_TYPE_SASL_PLAIN = "AUTH_SASL_PLAIN"
AUTH_TYPE_CBS = "AUTH_CBS"


class ConnectionState(Enum):
    #: In this state a Connection exists, but nothing has been sent or received. This is the state an
    #: implementation would be in immediately after performing a socket connect or socket accept.
    START = 0
    #: In this state the Connection header has been received from our peer, but we have not yet sent anything.
    HDR_RCVD = 1
    #: In this state the Connection header has been sent to our peer, but we have not yet received anything.
    HDR_SENT = 2
    #: In this state we have sent and received the Connection header, but we have not yet sent or
    #: received an open frame.
    HDR_EXCH = 3
    #: In this state we have sent both the Connection header and the open frame, but
    #: we have not yet received anything.
    OPEN_PIPE = 4
    #: In this state we have sent the Connection header, the open frame, any pipelined Connection traffic,
    #: and the close frame, but we have not yet received anything.
    OC_PIPE = 5
    #: In this state we have sent and received the Connection header, and received an open frame from
    #: our peer, but have not yet sent an open frame.
    OPEN_RCVD = 6
    #: In this state we have sent and received the Connection header, and sent an open frame to our peer,
    #: but have not yet received an open frame.
    OPEN_SENT = 7
    #: In this state we have send and received the Connection header, sent an open frame, any pipelined
    #: Connection traffic, and the close frame, but we have not yet received an open frame.
    CLOSE_PIPE = 8
    #: In this state the Connection header and the open frame have both been sent and received.
    OPENED = 9
    #: In this state we have received a close frame indicating that our partner has initiated a close.
    #: This means we will never have to read anything more from this Connection, however we can
    #: continue to write frames onto the Connection. If desired, an implementation could do a TCP half-close
    #: at this point to shutdown the read side of the Connection.
    CLOSE_RCVD = 10
    #: In this state we have sent a close frame to our partner. It is illegal to write anything more onto
    #: the Connection, however there may still be incoming frames. If desired, an implementation could do
    #: a TCP half-close at this point to shutdown the write side of the Connection.
    CLOSE_SENT = 11
    #: The DISCARDING state is a variant of the CLOSE_SENT state where the close is triggered by an error.
    #: In this case any incoming frames on the connection MUST be silently discarded until the peer's close
    #: frame is received.
    DISCARDING = 12
    #: In this state it is illegal for either endpoint to write anything more onto the Connection. The
    #: Connection may be safely closed and discarded.
    END = 13


class SessionState(Enum):
    #: In the UNMAPPED state, the Session endpoint is not mapped to any incoming or outgoing channels on the
    #: Connection endpoint. In this state an endpoint cannot send or receive frames.
    UNMAPPED = 0
    #: In the BEGIN_SENT state, the Session endpoint is assigned an outgoing channel number, but there is no entry
    #: in the incoming channel map. In this state the endpoint may send frames but cannot receive them.
    BEGIN_SENT = 1
    #: In the BEGIN_RCVD state, the Session endpoint has an entry in the incoming channel map, but has not yet
    #: been assigned an outgoing channel number. The endpoint may receive frames, but cannot send them.
    BEGIN_RCVD = 2
    #: In the MAPPED state, the Session endpoint has both an outgoing channel number and an entry in the incoming
    #: channel map. The endpoint may both send and receive frames.
    MAPPED = 3
    #: In the END_SENT state, the Session endpoint has an entry in the incoming channel map, but is no longer
    #: assigned an outgoing channel number. The endpoint may receive frames, but cannot send them.
    END_SENT = 4
    #: In the END_RCVD state, the Session endpoint is assigned an outgoing channel number, but there is no entry in
    #: the incoming channel map. The endpoint may send frames, but cannot receive them.
    END_RCVD = 5
    #: The DISCARDING state is a variant of the END_SENT state where the end is triggered by an error. In this
    #: case any incoming frames on the session MUST be silently discarded until the peer's end frame is received.
    DISCARDING = 6


class SessionTransferState(Enum):

    OKAY = 0
    ERROR = 1
    BUSY = 2


class LinkDeliverySettleReason(Enum):

    DISPOSITION_RECEIVED = 0
    SETTLED = 1
    NOT_DELIVERED = 2
    TIMEOUT = 3
    CANCELLED = 4


class LinkState(Enum):

    DETACHED = 0
    ATTACH_SENT = 1
    ATTACH_RCVD = 2
    ATTACHED = 3
    DETACH_SENT = 4
    DETACH_RCVD = 5
    ERROR = 6


class ManagementLinkState(Enum):

    IDLE = 0
    OPENING = 1
    CLOSING = 2
    OPEN = 3
    ERROR = 4


class ManagementOpenResult(Enum):

    OPENING = 0
    OK = 1
    ERROR = 2
    CANCELLED = 3


class ManagementExecuteOperationResult(Enum):

    OK = 0
    ERROR = 1
    FAILED_BAD_STATUS = 2
    LINK_CLOSED = 3


class CbsState(Enum):
    CLOSED = 0
    OPENING = 1
    OPEN = 2
    ERROR = 3


class CbsAuthState(Enum):
    OK = 0
    IDLE = 1
    IN_PROGRESS = 2
    TIMEOUT = 3
    REFRESH_REQUIRED = 4
    EXPIRED = 5
    ERROR = 6  # Put token rejected or complete but fail authentication
    FAILURE = 7  # Fail to open cbs links


class Role(object):
    """Link endpoint role.

    Valid Values:
        - False: Sender
        - True: Receiver

    <type name="role" class="restricted" source="boolean">
        <choice name="sender" value="false"/>
        <choice name="receiver" value="true"/>
    </type>
    """
    Sender = False
    Receiver = True


class SenderSettleMode(object):
    """Settlement policy for a Sender.

    Valid Values:
        - 0: The Sender will send all deliveries initially unsettled to the Receiver.
        - 1: The Sender will send all deliveries settled to the Receiver.
        - 2: The Sender may send a mixture of settled and unsettled deliveries to the Receiver.

    <type name="sender-settle-mode" class="restricted" source="ubyte">
        <choice name="unsettled" value="0"/>
        <choice name="settled" value="1"/>
        <choice name="mixed" value="2"/>
    </type>
    """
    Unsettled = 0
    Settled = 1
    Mixed = 2


class ReceiverSettleMode(object):
    """Settlement policy for a Receiver.

    Valid Values:
        - 0: The Receiver will spontaneously settle all incoming transfers.
        - 1: The Receiver will only settle after sending the disposition to the Sender and
          receiving a disposition indicating settlement of the delivery from the sender.

    <type name="receiver-settle-mode" class="restricted" source="ubyte">
        <choice name="first" value="0"/>
        <choice name="second" value="1"/>
    </type>
    """
    First = 0
    Second = 1


class SASLCode(object):
    """Codes to indicate the outcome of the sasl dialog.

    <type name="sasl-code" class="restricted" source="ubyte">
        <choice name="ok" value="0"/>
        <choice name="auth" value="1"/>
        <choice name="sys" value="2"/>
        <choice name="sys-perm" value="3"/>
        <choice name="sys-temp" value="4"/>
    </type>
    """
    #: Connection authentication succeeded.
    Ok = 0
    #: Connection authentication failed due to an unspecified problem with the supplied credentials.
    Auth = 1
    #: Connection authentication failed due to a system error.
    Sys = 2
    #: Connection authentication failed due to a system error that is unlikely to be corrected without intervention.
    SysPerm = 3
    #: Connection authentication failed due to a transient system error.
    SysTemp = 4


class MessageDeliveryState(object):

    WaitingToBeSent = 0
    WaitingForSendAck = 1
    Ok = 2
    Error = 3
    Timeout = 4
    Cancelled = 5


MESSAGE_DELIVERY_DONE_STATES = (
    MessageDeliveryState.Ok,
    MessageDeliveryState.Error,
    MessageDeliveryState.Timeout,
    MessageDeliveryState.Cancelled
)

<<<<<<< HEAD

=======
>>>>>>> d9620768
class TransportType(Enum):
    """Transport type
    The underlying transport protocol type:
     Amqp: AMQP over the default TCP transport protocol, it uses port 5671.
     AmqpOverWebsocket: Amqp over the Web Sockets transport protocol, it uses
     port 443.
    """
    Amqp = 1
    AmqpOverWebsocket = 2<|MERGE_RESOLUTION|>--- conflicted
+++ resolved
@@ -316,10 +316,7 @@
     MessageDeliveryState.Cancelled
 )
 
-<<<<<<< HEAD
-
-=======
->>>>>>> d9620768
+
 class TransportType(Enum):
     """Transport type
     The underlying transport protocol type:
