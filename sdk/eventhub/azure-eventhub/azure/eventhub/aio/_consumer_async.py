--- conflicted
+++ resolved
@@ -143,19 +143,11 @@
                 )
             )
         desired_capabilities = [RECEIVER_RUNTIME_METRIC_SYMBOL] if self._track_last_enqueued_event_properties else None
-<<<<<<< HEAD
 
         hostname = urlparse(source.address).hostname
         transport_type = self._client._config.transport_type # pylint:disable=protected-access
         if transport_type.name == 'AmqpOverWebsocket':
             hostname += '/$servicebus/websocket/'
-
-=======
-        hostname = urlparse(source.address).hostname
-        transport_type = self._client._config.transport_type # pylint:disable=protected-access
-        if transport_type.name is 'AmqpOverWebsocket':
-            hostname += '/$servicebus/websocket/'
->>>>>>> d9620768
         self._handler = ReceiveClientAsync(
             hostname,
             source,
