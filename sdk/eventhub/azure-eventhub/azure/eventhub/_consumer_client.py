# --------------------------------------------------------------------------------------------
# Copyright (c) Microsoft Corporation. All rights reserved.
# Licensed under the MIT License. See License.txt in the project root for license information.
# --------------------------------------------------------------------------------------------
import logging
import threading
from typing import TYPE_CHECKING

from ._client_base import ClientBase
from ._consumer import EventHubConsumer
from ._constants import ALL_PARTITIONS
from ._eventprocessor.event_processor import EventProcessor
from ._eventprocessor.common import LoadBalancingStrategy


if TYPE_CHECKING:
    import datetime
    from typing import (  # pylint: disable=ungrouped-imports
        Any,
        Union,
        Dict,
        Tuple,
        Callable,
        List,
        Optional,
    )
    from ._eventprocessor.partition_context import PartitionContext
    from ._common import EventData
    from ._client_base import CredentialTypes

_LOGGER = logging.getLogger(__name__)


class EventHubConsumerClient(ClientBase):   # pylint: disable=client-accepts-api-version-keyword
    """The EventHubConsumerClient class defines a high level interface for
    receiving events from the Azure Event Hubs service.

    The main goal of `EventHubConsumerClient` is to receive events from all partitions of an EventHub with
    load-balancing and checkpointing.

    When multiple `EventHubConsumerClient` instances are running against the same event hub, consumer group and
    checkpointing location, the partitions will be evenly distributed among them.

    To enable load-balancing and persisted checkpoints, checkpoint_store must be set when creating the
    `EventHubConsumerClient`.
    If a checkpoint store is not provided, the checkpoint will be maintained internally in memory.

    An `EventHubConsumerClient` can also receive from a specific partition when you call its method `receive()` or
    `receive_batch()` and specify the partition_id.
    Load-balancing won't work in single-partition mode. But users can still save checkpoints if the checkpoint_store
    is set.

    :param str fully_qualified_namespace: The fully qualified host name for the Event Hubs namespace.
     The namespace format is: `<yournamespace>.servicebus.windows.net`.
    :param str eventhub_name: The path of the specific Event Hub to connect the client to.
    :param str consumer_group: Receive events from the event hub for this consumer group.
    :param credential: The credential object used for authentication which
     implements a particular interface for getting tokens. It accepts
     :class:`EventHubSharedKeyCredential<azure.eventhub.EventHubSharedKeyCredential>`, or credential objects generated
     by the azure-identity library and objects that implement the `get_token(self, *scopes)` method.
    :type credential: ~azure.core.credentials.TokenCredential or ~azure.core.credentials.AzureSasCredential
     or ~azure.core.credentials.AzureNamedKeyCredential
    :keyword bool logging_enable: Whether to output network trace logs to the logger. Default is `False`.
    :keyword float auth_timeout: The time in seconds to wait for a token to be authorized by the service.
     The default value is 60 seconds. If set to 0, no timeout will be enforced from the client.
    :keyword str user_agent: If specified, this will be added in front of the user agent string.
    :keyword int retry_total: The total number of attempts to redo a failed operation when an error occurs.
     Default value is 3. The context of `retry_total` in receiving is special: The `receive` method is implemented
     by a while-loop calling internal receive method in each iteration. In the `receive` case,
     `retry_total` specifies the numbers of retry after error raised by internal receive method in the while-loop.
     If retry attempts are exhausted, the `on_error` callback will be called (if provided) with the error information.
     The failed internal partition consumer will be closed (`on_partition_close` will be called if provided) and
     new internal partition consumer will be created (`on_partition_initialize` will be called if provided) to resume
     receiving.
    :keyword float retry_backoff_factor: A backoff factor to apply between attempts after the second try
     (most errors are resolved immediately by a second try without a delay).
     In fixed mode, retry policy will always sleep for {backoff factor}.
     In 'exponential' mode, retry policy will sleep for: `{backoff factor} * (2 ** ({number of total retries} - 1))`
     seconds. If the backoff_factor is 0.1, then the retry will sleep
     for [0.0s, 0.2s, 0.4s, ...] between retries. The default value is 0.8.
    :keyword float retry_backoff_max: The maximum back off time. Default value is 120 seconds (2 minutes).
    :keyword retry_mode: The delay behavior between retry attempts. Supported values are 'fixed' or 'exponential',
     where default is 'exponential'.
    :paramtype retry_mode: str
    :keyword float idle_timeout: Timeout, in seconds, after which this client will close the underlying connection
     if there is no further activity. By default the value is None, meaning that the client will not shutdown due to
     inactivity unless initiated by the service.
    :keyword checkpoint_store: A manager that stores the partition load-balancing and checkpoint data
     when receiving events. The checkpoint store will be used in both cases of receiving from all partitions
     or a single partition. In the latter case load-balancing does not apply.
     If a checkpoint store is not provided, the checkpoint will be maintained internally
     in memory, and the `EventHubConsumerClient` instance will receive events without load-balancing.
    :paramtype checkpoint_store: ~azure.eventhub.CheckpointStore
    :keyword float load_balancing_interval: When load-balancing kicks in. This is the interval, in seconds,
     between two load-balancing evaluations. Default is 10 seconds.
    :keyword float partition_ownership_expiration_interval: A partition ownership will expire after this number
     of seconds. Every load-balancing evaluation will automatically extend the ownership expiration time.
     Default is 6 * load_balancing_interval, i.e. 60 seconds when using the default load_balancing_interval
     of 10 seconds.
    :keyword load_balancing_strategy: When load-balancing kicks in,
     it will use this strategy to claim and balance the partition ownership.
     Use "greedy" or `LoadBalancingStrategy.GREEDY` for the greedy strategy, which, for every
     load-balancing evaluation, will grab as many unclaimed partitions required to balance the load.
     Use "balanced" or `LoadBalancingStrategy.BALANCED` for the balanced strategy, which, for every load-balancing
     evaluation, claims only one partition that is not claimed by other `EventHubConsumerClient`.
     If all partitions of an EventHub are claimed by other `EventHubConsumerClient` and this client has claimed
     too few partitions, this client will steal one partition from other clients for every load-balancing
     evaluation regardless of the load balancing strategy.
     Greedy strategy is used by default.
    :paramtype load_balancing_strategy: str or ~azure.eventhub.LoadBalancingStrategy

    .. admonition:: Example:

        .. literalinclude:: ../samples/sync_samples/sample_code_eventhub.py
            :start-after: [START create_eventhub_consumer_client_sync]
            :end-before: [END create_eventhub_consumer_client_sync]
            :language: python
            :dedent: 4
            :caption: Create a new instance of the EventHubConsumerClient.
    """

    def __init__(
        self,
        fully_qualified_namespace,  # type: str
        eventhub_name,  # type: str
        consumer_group,  # type: str
        credential,  # type: CredentialTypes
        **kwargs  # type: Any
    ):
        # type: (...) -> None
        self._checkpoint_store = kwargs.pop("checkpoint_store", None)
        self._load_balancing_interval = kwargs.pop("load_balancing_interval", None)
        if self._load_balancing_interval is None:
            self._load_balancing_interval = 10
        self._partition_ownership_expiration_interval = kwargs.pop(
            "partition_ownership_expiration_interval", None
        )
        if self._partition_ownership_expiration_interval is None:
            self._partition_ownership_expiration_interval = (
                6 * self._load_balancing_interval
            )
        load_balancing_strategy = kwargs.pop("load_balancing_strategy", None)
        self._load_balancing_strategy = (
            LoadBalancingStrategy(load_balancing_strategy)
            if load_balancing_strategy
            else LoadBalancingStrategy.GREEDY
        )
        self._consumer_group = consumer_group
        network_tracing = kwargs.pop("logging_enable", False)
        super(EventHubConsumerClient, self).__init__(
            fully_qualified_namespace=fully_qualified_namespace,
            eventhub_name=eventhub_name,
            credential=credential,
            network_tracing=network_tracing,
            **kwargs
        )
        self._lock = threading.Lock()
        self._event_processors = {}  # type: Dict[Tuple[str, str], EventProcessor]

    def __enter__(self):
        return self

    def __exit__(self, *args):
        self.close()

    def _create_consumer(
        self,
        consumer_group,  # type: str
        partition_id,  # type: str
        event_position,  # type: Union[str, int, datetime.datetime]
        on_event_received,  # type: Callable[[PartitionContext, EventData], None]
        **kwargs  # type: Any
    ):
        # type: (...) -> EventHubConsumer
        owner_level = kwargs.get("owner_level")
        prefetch = kwargs.get("prefetch") or self._config.prefetch
        track_last_enqueued_event_properties = kwargs.get(
            "track_last_enqueued_event_properties", False
        )
        event_position_inclusive = kwargs.get("event_position_inclusive", False)

        source_url = "amqps://{}{}/ConsumerGroups/{}/Partitions/{}".format(
            self._address.hostname, self._address.path, consumer_group, partition_id
        )
        handler = EventHubConsumer(
            self,
            source_url,
            event_position=event_position,
            event_position_inclusive=event_position_inclusive,
            owner_level=owner_level,
            on_event_received=on_event_received,
            prefetch=prefetch,
            idle_timeout=self._idle_timeout,
            track_last_enqueued_event_properties=track_last_enqueued_event_properties,
        )
        return handler

    @classmethod
    def from_connection_string(cls, conn_str, consumer_group, **kwargs):
        # type: (str, str, Any) -> EventHubConsumerClient
        """Create an EventHubConsumerClient from a connection string.

        :param str conn_str: The connection string of an Event Hub.
        :param str consumer_group: Receive events from the Event Hub for this consumer group.
        :keyword str eventhub_name: The path of the specific Event Hub to connect the client to.
        :keyword bool logging_enable: Whether to output network trace logs to the logger. Default is `False`.
        :keyword float auth_timeout: The time in seconds to wait for a token to be authorized by the service.
         The default value is 60 seconds. If set to 0, no timeout will be enforced from the client.
        :keyword str user_agent: If specified, this will be added in front of the user agent string.
        :keyword int retry_total: The total number of attempts to redo a failed operation when an error occurs.
         Default value is 3. The context of `retry_total` in receiving is special: The `receive` method is implemented
         by a while-loop calling internal receive method in each iteration. In the `receive` case,
         `retry_total` specifies the numbers of retry after error raised by internal receive method in the while-loop.
         If retry attempts are exhausted, the `on_error` callback will be called (if provided) with the error
         information. The failed internal partition consumer will be closed (`on_partition_close` will be called
         if provided) and new internal partition consumer will be created (`on_partition_initialize` will be called if
         provided) to resume receiving.
        :keyword float retry_backoff_factor: A backoff factor to apply between attempts after the second try
         (most errors are resolved immediately by a second try without a delay).
         In fixed mode, retry policy will always sleep for {backoff factor}.
         In 'exponential' mode, retry policy will sleep for: `{backoff factor} * (2 ** ({number of total retries} - 1))`
         seconds. If the backoff_factor is 0.1, then the retry will sleep
         for [0.0s, 0.2s, 0.4s, ...] between retries. The default value is 0.8.
        :keyword float retry_backoff_max: The maximum back off time. Default value is 120 seconds (2 minutes).
        :keyword retry_mode: The delay behavior between retry attempts. Supported values are 'fixed' or 'exponential',
         where default is 'exponential'.
        :paramtype retry_mode: str
        :keyword float idle_timeout: Timeout, in seconds, after which this client will close the underlying connection
         if there is no furthur activity. By default the value is None, meaning that the client will not shutdown due
         to inactivity unless initiated by the service.
<<<<<<< HEAD
=======
        :keyword transport_type: The type of transport protocol that will be used for communicating with
         the Event Hubs service. Default is `TransportType.Amqp` in which case port 5671 is used.
         If the port 5671 is unavailable/blocked in the network environment, `TransportType.AmqpOverWebsocket` could
         be used instead which uses port 443 for communication.
        :paramtype transport_type: ~azure.eventhub.TransportType
        :keyword Dict http_proxy: HTTP proxy settings. This must be a dictionary with the following
         keys: `'proxy_hostname'` (str value) and `'proxy_port'` (int value).
         Additionally the following keys may also be present: `'username', 'password'`.
>>>>>>> 3dee1c06
        :keyword checkpoint_store: A manager that stores the partition load-balancing and checkpoint data
         when receiving events. The checkpoint store will be used in both cases of receiving from all partitions
         or a single partition. In the latter case load-balancing does not apply.
         If a checkpoint store is not provided, the checkpoint will be maintained internally
         in memory, and the `EventHubConsumerClient` instance will receive events without load-balancing.
        :paramtype checkpoint_store: ~azure.eventhub.CheckpointStore
        :keyword float load_balancing_interval: When load-balancing kicks in. This is the interval, in seconds,
         between two load-balancing evaluations. Default is 10 seconds.
        :keyword float partition_ownership_expiration_interval: A partition ownership will expire after this number
         of seconds. Every load-balancing evaluation will automatically extend the ownership expiration time.
         Default is 6 * load_balancing_interval, i.e. 60 seconds when using the default load_balancing_interval
         of 10 seconds.
        :keyword load_balancing_strategy: When load-balancing kicks in,
         it will use this strategy to claim and balance the partition ownership.
         Use "greedy" or `LoadBalancingStrategy.GREEDY` for the greedy strategy, which, for every
         load-balancing evaluation, will grab as many unclaimed partitions required to balance the load.
         Use "balanced" or `LoadBalancingStrategy.BALANCED` for the balanced strategy, which, for every load-balancing
         evaluation, claims only one partition that is not claimed by other `EventHubConsumerClient`.
         If all partitions of an EventHub are claimed by other `EventHubConsumerClient` and this client has claimed
         too few partitions, this client will steal one partition from other clients for every load-balancing
         evaluation regardless of the load balancing strategy.
         Greedy strategy is used by default.
        :paramtype load_balancing_strategy: str or ~azure.eventhub.LoadBalancingStrategy
        :rtype: ~azure.eventhub.EventHubConsumerClient

        .. admonition:: Example:

            .. literalinclude:: ../samples/sync_samples/sample_code_eventhub.py
                :start-after: [START create_eventhub_consumer_client_from_conn_str_sync]
                :end-before: [END create_eventhub_consumer_client_from_conn_str_sync]
                :language: python
                :dedent: 4
                :caption: Create a new instance of the EventHubConsumerClient from connection string.

        """
        constructor_args = cls._from_connection_string(
            conn_str, consumer_group=consumer_group, **kwargs
        )
        return cls(**constructor_args)

    def _receive(self, on_event, **kwargs):
        partition_id = kwargs.get("partition_id")
        with self._lock:
            error = None  # type: Optional[str]
            if (self._consumer_group, ALL_PARTITIONS) in self._event_processors:
                error = (
                    "This consumer client is already receiving events "
                    "from all partitions for consumer group {}.".format(
                        self._consumer_group
                    )
                )
            elif partition_id is None and any(
                x[0] == self._consumer_group for x in self._event_processors
            ):
                error = (
                    "This consumer client is already receiving events "
                    "for consumer group {}.".format(self._consumer_group)
                )
            elif (self._consumer_group, partition_id) in self._event_processors:
                error = (
                    "This consumer client is already receiving events "
                    "from partition {} for consumer group {}. ".format(
                        partition_id, self._consumer_group
                    )
                )
            if error:
                _LOGGER.warning(error)
                raise ValueError(error)

            initial_event_position = kwargs.pop("starting_position", "@latest")
            initial_event_position_inclusive = kwargs.pop(
                "starting_position_inclusive", False
            )
            event_processor = EventProcessor(
                self,
                self._consumer_group,
                on_event,
                checkpoint_store=self._checkpoint_store,
                load_balancing_interval=self._load_balancing_interval,
                load_balancing_strategy=self._load_balancing_strategy,
                partition_ownership_expiration_interval=self._partition_ownership_expiration_interval,
                initial_event_position=initial_event_position,
                initial_event_position_inclusive=initial_event_position_inclusive,
                **kwargs
            )
            self._event_processors[
                (self._consumer_group, partition_id or ALL_PARTITIONS)
            ] = event_processor
        try:
            event_processor.start()
        finally:
            event_processor.stop()
            with self._lock:
                try:
                    del self._event_processors[
                        (self._consumer_group, partition_id or ALL_PARTITIONS)
                    ]
                except KeyError:
                    pass

    def receive(self, on_event, **kwargs):
        # type: (Callable[["PartitionContext", Optional["EventData"]], None], Any) -> None
        """Receive events from partition(s), with optional load-balancing and checkpointing.

        :param on_event: The callback function for handling a received event. The callback takes two
         parameters: `partition_context` which contains partition context and `event` which is the received event.
         The callback function should be defined like: `on_event(partition_context, event)`.
         For detailed partition context information, please refer to
         :class:`PartitionContext<azure.eventhub.PartitionContext>`.
        :type on_event: Callable[~azure.eventhub.PartitionContext, Optional[~azure.eventhub.EventData]]
        :keyword float max_wait_time: The maximum interval in seconds that the event processor will wait before calling
         the callback. If no events are received within this interval, the `on_event` callback will be called with
         `None`.
         If this value is set to `None` or 0 (the default), the callback will not be called until an event is received.
        :keyword str partition_id: If specified, the client will receive from this partition only.
         Otherwise the client will receive from all partitions.
        :keyword int owner_level: The priority for an exclusive consumer. An exclusive
         consumer will be created if owner_level is set. A consumer with a higher owner_level has higher exclusive
         priority. The owner level is also know as the 'epoch value' of the consumer.
        :keyword int prefetch: The number of events to prefetch from the service
         for processing. Default is 300.
        :keyword bool track_last_enqueued_event_properties: Indicates whether the consumer should request information
         on the last-enqueued event on its associated partition, and track that information as events are received.
         When information about the partitions last-enqueued event is being tracked, each event received from the
         Event Hubs service will carry metadata about the partition. This results in a small amount of additional
         network bandwidth consumption that is generally a favorable trade-off when considered against periodically
         making requests for partition properties using the Event Hub client.
         It is set to `False` by default.
        :keyword starting_position: Start receiving from this event position
         if there is no checkpoint data for a partition. Checkpoint data will be used if available. This can be a
         a dict with partition ID as the key and position as the value for individual partitions, or a single
         value for all partitions. The value type can be str, int or datetime.datetime. Also supported are the
         values "-1" for receiving from the beginning of the stream, and "@latest" for receiving only new events.
         Default value is "@latest".
        :paramtype starting_position: str, int, datetime.datetime or Dict[str,Any]
        :keyword starting_position_inclusive: Determine whether the given starting_position is inclusive(>=) or
         not (>). True for inclusive and False for exclusive. This can be a dict with partition ID as the key and
         bool as the value indicating whether the starting_position for a specific partition is inclusive or not.
         This can also be a single bool value for all starting_position. The default value is False.
        :paramtype starting_position_inclusive: bool or Dict[str,bool]
        :keyword on_error: The callback function that will be called when an error is raised during receiving
         after retry attempts are exhausted, or during the process of load-balancing.
         The callback takes two parameters: `partition_context` which contains partition information
         and `error` being the exception. `partition_context` could be None if the error is raised during
         the process of load-balance. The callback should be defined like: `on_error(partition_context, error)`.
         The `on_error` callback will also be called if an unhandled exception is raised during
         the `on_event` callback.
        :paramtype on_error: Callable[[~azure.eventhub.PartitionContext, Exception]]
        :keyword on_partition_initialize: The callback function that will be called after a consumer for a certain
         partition finishes initialization. It would also be called when a new internal partition consumer is created
         to take over the receiving process for a failed and closed internal partition consumer.
         The callback takes a single parameter: `partition_context`
         which contains the partition information. The callback should be defined
         like: `on_partition_initialize(partition_context)`.
        :paramtype on_partition_initialize: Callable[[~azure.eventhub.PartitionContext]]
        :keyword on_partition_close: The callback function that will be called after a consumer for a certain
         partition is closed. It would be also called when error is raised during receiving after retry attempts are
         exhausted. The callback takes two parameters: `partition_context` which contains partition
         information and `reason` for the close. The callback should be defined like:
         `on_partition_close(partition_context, reason)`.
         Please refer to :class:`CloseReason<azure.eventhub.CloseReason>` for the various closing reasons.
        :paramtype on_partition_close: Callable[[~azure.eventhub.PartitionContext, ~azure.eventhub.CloseReason]]
        :rtype: None

        .. admonition:: Example:

            .. literalinclude:: ../samples/sync_samples/sample_code_eventhub.py
                :start-after: [START eventhub_consumer_client_receive_sync]
                :end-before: [END eventhub_consumer_client_receive_sync]
                :language: python
                :dedent: 4
                :caption: Receive events from the EventHub.
        """

        self._receive(on_event, batch=False, max_batch_size=1, **kwargs)

    def receive_batch(self, on_event_batch, **kwargs):
        # type: (Callable[["PartitionContext", List["EventData"]], None], Any) -> None
        """Receive events from partition(s), with optional load-balancing and checkpointing.

        :param on_event_batch: The callback function for handling a batch of received events. The callback takes two
         parameters: `partition_context` which contains partition context and `event_batch`, which is the received
         events. The callback function should be defined like: `on_event_batch(partition_context, event_batch)`.
         `event_batch` could be an empty list if `max_wait_time` is not None nor 0 and no event is received
         after `max_wait_time`.
         For detailed partition context information, please refer to
         :class:`PartitionContext<azure.eventhub.PartitionContext>`.
        :type on_event_batch: Callable[~azure.eventhub.PartitionContext, List[~azure.eventhub.EventData]]
        :keyword int max_batch_size: The maximum number of events in a batch passed to callback `on_event_batch`.
         If the actual received number of events is larger than `max_batch_size`, the received events are divided into
         batches and call the callback for each batch with up to `max_batch_size` events.
        :keyword float max_wait_time: The maximum interval in seconds that the event processor will wait before
         calling the callback.
         If no events are received within this interval, the `on_event_batch` callback will be called
         with an empty list.
        :keyword str partition_id: If specified, the client will receive from this partition only.
         Otherwise the client will receive from all partitions.
        :keyword int owner_level: The priority for an exclusive consumer. An exclusive
         consumer will be created if owner_level is set. A consumer with a higher owner_level has higher exclusive
         priority. The owner level is also know as the 'epoch value' of the consumer.
        :keyword int prefetch: The number of events to prefetch from the service
         for processing. Default is 300.
        :keyword bool track_last_enqueued_event_properties: Indicates whether the consumer should request information
         on the last-enqueued event on its associated partition, and track that information as events are received.
         When information about the partitions last-enqueued event is being tracked, each event received from the
         Event Hubs service will carry metadata about the partition. This results in a small amount of additional
         network bandwidth consumption that is generally a favorable trade-off when considered against periodically
         making requests for partition properties using the Event Hub client.
         It is set to `False` by default.
        :keyword starting_position: Start receiving from this event position
         if there is no checkpoint data for a partition. Checkpoint data will be used if available. This can be a
         a dict with partition ID as the key and position as the value for individual partitions, or a single
         value for all partitions. The value type can be str, int or datetime.datetime. Also supported are the
         values "-1" for receiving from the beginning of the stream, and "@latest" for receiving only new events.
         Default value is "@latest".
        :paramtype starting_position: str, int, datetime.datetime or Dict[str,Any]
        :keyword starting_position_inclusive: Determine whether the given starting_position is inclusive(>=) or
         not (>). True for inclusive and False for exclusive. This can be a dict with partition ID as the key and
         bool as the value indicating whether the starting_position for a specific partition is inclusive or not.
         This can also be a single bool value for all starting_position. The default value is False.
        :paramtype starting_position_inclusive: bool or Dict[str,bool]
        :keyword on_error: The callback function that will be called when an error is raised during receiving
         after retry attempts are exhausted, or during the process of load-balancing.
         The callback takes two parameters: `partition_context` which contains partition information
         and `error` being the exception. `partition_context` could be None if the error is raised during
         the process of load-balance. The callback should be defined like: `on_error(partition_context, error)`.
         The `on_error` callback will also be called if an unhandled exception is raised during
         the `on_event` callback.
        :paramtype on_error: Callable[[~azure.eventhub.PartitionContext, Exception]]
        :keyword on_partition_initialize: The callback function that will be called after a consumer for a certain
         partition finishes initialization. It would also be called when a new internal partition consumer is created
         to take over the receiving process for a failed and closed internal partition consumer.
         The callback takes a single parameter: `partition_context`
         which contains the partition information. The callback should be defined
         like: `on_partition_initialize(partition_context)`.
        :paramtype on_partition_initialize: Callable[[~azure.eventhub.PartitionContext]]
        :keyword on_partition_close: The callback function that will be called after a consumer for a certain
         partition is closed. It would be also called when error is raised during receiving after retry attempts are
         exhausted. The callback takes two parameters: `partition_context` which contains partition
         information and `reason` for the close. The callback should be defined like:
         `on_partition_close(partition_context, reason)`.
         Please refer to :class:`CloseReason<azure.eventhub.CloseReason>` for the various closing reasons.
        :paramtype on_partition_close: Callable[[~azure.eventhub.PartitionContext, ~azure.eventhub.CloseReason]]
        :rtype: None

        .. admonition:: Example:

            .. literalinclude:: ../samples/sync_samples/sample_code_eventhub.py
                :start-after: [START eventhub_consumer_client_receive_batch_sync]
                :end-before: [END eventhub_consumer_client_receive_batch_sync]
                :language: python
                :dedent: 4
                :caption: Receive events in batches from the EventHub.
        """
        self._receive(on_event_batch, batch=True, **kwargs)

    def get_eventhub_properties(self):
        # type:() -> Dict[str, Any]
        """Get properties of the Event Hub.

        Keys in the returned dictionary include:

            - `eventhub_name` (str)
            - `created_at` (UTC datetime.datetime)
            - `partition_ids` (list[str])

        :rtype: Dict[str, Any]
        :raises: :class:`EventHubError<azure.eventhub.exceptions.EventHubError>`
        """
        return super(EventHubConsumerClient, self)._get_eventhub_properties()

    def get_partition_ids(self):
        # type:() -> List[str]
        """Get partition IDs of the Event Hub.

        :rtype: list[str]
        :raises: :class:`EventHubError<azure.eventhub.exceptions.EventHubError>`
        """
        return super(EventHubConsumerClient, self)._get_partition_ids()

    def get_partition_properties(self, partition_id):
        # type:(str) -> Dict[str, Any]
        """Get properties of the specified partition.

        Keys in the properties dictionary include:

            - `eventhub_name` (str)
            - `id` (str)
            - `beginning_sequence_number` (int)
            - `last_enqueued_sequence_number` (int)
            - `last_enqueued_offset` (str)
            - `last_enqueued_time_utc` (UTC datetime.datetime)
            - `is_empty` (bool)

        :param partition_id: The target partition ID.
        :type partition_id: str
        :rtype: Dict[str, Any]
        :raises: :class:`EventHubError<azure.eventhub.exceptions.EventHubError>`
        """
        return super(EventHubConsumerClient, self)._get_partition_properties(
            partition_id
        )

    def close(self):
        # type: () -> None
        """Stop retrieving events from the Event Hub and close the underlying AMQP connection and links.

        :rtype: None

        .. admonition:: Example:

            .. literalinclude:: ../samples/sync_samples/sample_code_eventhub.py
                :start-after: [START eventhub_consumer_client_close_sync]
                :end-before: [END eventhub_consumer_client_close_sync]
                :language: python
                :dedent: 4
                :caption: Close down the client.

        """
        with self._lock:
            for processor in self._event_processors.values():
                processor.stop()
            self._event_processors = {}
        super(EventHubConsumerClient, self)._close()<|MERGE_RESOLUTION|>--- conflicted
+++ resolved
@@ -228,8 +228,6 @@
         :keyword float idle_timeout: Timeout, in seconds, after which this client will close the underlying connection
          if there is no furthur activity. By default the value is None, meaning that the client will not shutdown due
          to inactivity unless initiated by the service.
-<<<<<<< HEAD
-=======
         :keyword transport_type: The type of transport protocol that will be used for communicating with
          the Event Hubs service. Default is `TransportType.Amqp` in which case port 5671 is used.
          If the port 5671 is unavailable/blocked in the network environment, `TransportType.AmqpOverWebsocket` could
@@ -238,7 +236,6 @@
         :keyword Dict http_proxy: HTTP proxy settings. This must be a dictionary with the following
          keys: `'proxy_hostname'` (str value) and `'proxy_port'` (int value).
          Additionally the following keys may also be present: `'username', 'password'`.
->>>>>>> 3dee1c06
         :keyword checkpoint_store: A manager that stores the partition load-balancing and checkpoint data
          when receiving events. The checkpoint store will be used in both cases of receiving from all partitions
          or a single partition. In the latter case load-balancing does not apply.
