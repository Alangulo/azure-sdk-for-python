--- conflicted
+++ resolved
@@ -125,21 +125,12 @@
 
     def _create_handler(self, auth):
         # type: (JWTTokenAuth) -> None
-<<<<<<< HEAD
         transport_type = self._client._config.transport_type   # pylint:disable=protected-access
         hostname = self._client._address.hostname  # pylint: disable=protected-access
         if transport_type.name == 'AmqpOverWebsocket':
             hostname += '/$servicebus/websocket/'
         self._handler = SendClient(
             hostname,  # pylint: disable=protected-access
-=======
-        transport_type=self._client._config.transport_type # pylint:disable=protected-access
-        hostname = self._client._address.hostname  # pylint: disable=protected-access
-        if transport_type.name is 'AmqpOverWebsocket':
-            hostname += '/$servicebus/websocket/'
-        self._handler = SendClient(
-            hostname,
->>>>>>> d9620768
             self._target,
             auth=auth,
             idle_timeout=self._idle_timeout,
