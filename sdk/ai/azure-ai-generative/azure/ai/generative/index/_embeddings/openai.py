--- conflicted
+++ resolved
@@ -80,10 +80,7 @@
                     api_version=self.api_version,
                     azure_endpoint=self.api_base,
                     azure_deployment=self.deployment,
-<<<<<<< HEAD
-=======
                     default_headers={USER_AGENT_HEADER_KEY: USER_AGENT},
->>>>>>> 47c67c06
                 )
             else:
                 client = openai.OpenAI(
