--- conflicted
+++ resolved
@@ -784,18 +784,10 @@
 
     @distributed_trace
     def download_file(
-<<<<<<< HEAD
         self, offset: Optional[int] = None,
         length: Optional[int] = None,
         **kwargs: Any
     ) -> StorageStreamDownloader:
-=======
-        self, offset=None,  # type: Optional[int]
-        length=None,  # type: Optional[int]
-        **kwargs  # type: Any
-    ):
-        # type: (...) -> StorageStreamDownloader
->>>>>>> 811dc0e9
         """Downloads a file to the StorageStreamDownloader. The readall() method must
         be used to read all the content or readinto() must be used to download the file into
         a stream. Using chunks() returns an iterator which allows the user to iterate over the content in chunks.
@@ -905,15 +897,7 @@
             process_storage_error(error)
 
     @distributed_trace
-<<<<<<< HEAD
     def rename_file(self, new_name: str, **kwargs: Any) -> Self:
-=======
-    def rename_file(
-        self, new_name, # type: str
-        **kwargs # type: Any
-    ):
-        # type: (...) -> ShareFileClient
->>>>>>> 811dc0e9
         """
         Rename the source file.
 
