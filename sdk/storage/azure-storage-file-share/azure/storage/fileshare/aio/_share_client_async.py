--- conflicted
+++ resolved
@@ -223,15 +223,9 @@
             Root squash to set on the share.
             Only valid for NFS shares. Possible values include: 'NoRootSquash', 'RootSquash', 'AllSquash'.
         :paramtype root_squash: str or ~azure.storage.fileshare.ShareRootSquash
-<<<<<<< HEAD
-        :keyword bool enable_snapshot_virtual_directory_access:
-            Specifies whether the snapshot virtual directory should be accessible at the root of the share
-            mount point when NFS is enabled. Default value is True.
         :keyword bool paid_bursting_enabled: This property enables paid bursting.
         :keyword int paid_bursting_max_bandwidth_mibps: The maximum throughput the file share can support in MiB/s.
         :keyword int paid_bursting_max_iops: The maximum IOPS the file share can support.
-=======
->>>>>>> fa2bb490
         :returns: Share-updated property dict (Etag and last modified).
         :rtype: Dict[str, Any]
 
