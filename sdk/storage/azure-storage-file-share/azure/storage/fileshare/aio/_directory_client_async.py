--- conflicted
+++ resolved
@@ -401,15 +401,7 @@
             process_storage_error(error)
 
     @distributed_trace_async
-<<<<<<< HEAD
     async def rename_directory(self, new_name: str, **kwargs: Any) -> "ShareDirectoryClient":
-=======
-    async def rename_directory(
-        self, new_name, # type: str
-        **kwargs # type: Any
-    ):
-        # type: (...) -> ShareDirectoryClient
->>>>>>> 811dc0e9
         """
         Rename the source directory.
 
