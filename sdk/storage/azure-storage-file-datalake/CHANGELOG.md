# Release History

<<<<<<< HEAD
## 12.18.0b1 (Unreleased)

### Features Added


## 12.15.0 (Unreleased)
=======
## 12.16.0b1 (Unreleased)
>>>>>>> b461d381

### Features Added


## 12.15.0 (2024-05-07)

### Features Added
- Stable release of features from 12.15.0b1

## 12.15.0b1 (2024-04-16)

This version and all future versions will require Python 3.8+. Python 3.7 is no longer supported.

### Features Added
- Added support for service version 2024-05-04.
- The `services` parameter has been added to the `generate_account_sas` API, which enables the ability to generate SAS
tokens to be used with multiple services. By default, the SAS token service scope will default to the current service.
- Added `upn` as an optional keyword that can be specified on APIs that return an instance of `PathProperties`, `DirectoryProperties` or
`FileProperties`. Specifying this keyword transforms the user identity values returned in the `owner`, `group`, and `acl` fields of the
corresponding Properties from Azure Active Directory Object IDs to User Principal Names.

### Bugs Fixed
- Bumped dependency of `typing-extensions` to `>=4.6.0` to avoid potential `TypeError` with `typing.TypeVar` on
Python 3.12.
- Fixed an issue where authentication errors could raise `AttributeError` instead of `ClientAuthenticationError` when
using async OAuth credentials.

## 12.14.0 (2023-11-07)

### Features Added
- Stable release of features from 12.14.0b1

## 12.14.0b1 (2023-10-17)

### Features Added
- Added support for service version 2023-11-03.
- Added `audience` as an optional keyword that can be specified on APIs that have a `credential` parameter. This
keyword only has an effect when the credential provided is of type `TokenCredential`.

## 12.13.2 (2023-10-10)

### Bugs Fixed
- Fixed an issue when an invalid type was provided for `credential` during client construction, the
`__str__` of the object would be present in the exception message and therefore potentially logged.

## 12.13.1 (2023-09-13)

### Bugs Fixed
- Fixed breaking `KeyError: 'sdk_moniker'` in `create_configuration`.
NOTE: This is not an exported method and therefore should not be imported/called directly.

## 12.13.0 (2023-09-12)

### Features Added
- Stable release of features from 12.13.0b1

## 12.13.0b1 (2023-08-08)

### Features Added
- Added support for service versions 2023-05-03 and 2023-08-03.

## 12.12.0 (2023-07-11)

### Features Added
- Stable release of features from 12.12.0b1

## 12.12.0b1 (2023-05-30)

### Features Added
- Added support for service version 2023-01-03.
- Added support for `encryption_context` to the `upload_data` API. Previously, `encryption_context` support was only on the `create_file` API.
- Added `owner`, `group`, and `permission` properties to `DirectoryProperties` and `FileProperties`.

## 12.11.0 (2023-04-12)

### Features Added
- Stable release of features from 12.11.0b1

## 12.11.0b1 (2023-03-28)

### Features Added
- Added support for service version 2022-11-02.
- Added support for `encryption_context`, a string value that can be passed when creating a file that will not be
encrypted with the file. This value is returned on `download_file`, `get_file_properties` and `get_paths`.

## 12.10.1 (2023-03-08)

### Bugs Fixed
- Fixed "duplicate type signatures" MyPy error.

## 12.10.0 (2023-02-22)

### Features Added
- Stable release of features from 12.10.0b1

## 12.10.0b1 (2023-02-02)

### Features Added
- Added support for service version 2021-12-02.
- Added ability to perform leasing actions on file append and flush. See new keyword `lease_action` for details.
- Added support for `AsyncIterable` as data type for async file upload.

### Bugs Fixed
- Fixed an issue where `rename_file` and `rename_directory` would not work correctly if the new file/directory name
contained a `?` character.

### Other Changes
- Removed `msrest` dependency.
- Added `typing-extensions>=4.0.1` as a dependency.
- Added `isodate>=0.6.1` as a dependency.
- Added extra dependency `aio` for installing optional async dependencies. Use `pip install azure-storage-file-datalake[aio]` to install.

## 12.9.1 (2022-10-18)

### Bugs Fixed
- Fixed possible `ValueError` for invalid content range that gets raised when downloading empty files through Azurite.

## 12.9.0 (2022-10-11)

### Features Added
- Stable release of features from 12.9.0b1.

### Other Changes
- Changed the default value for `read_timeout` to 60 seconds for all clients.

## 12.9.0b1 (2022-08-23)

This version and all future versions will require Python 3.7+. Python 3.6 is no longer supported.

### Features Added
- Added support for `AzureNamedKeyCredential` as a valid `credential` type.
- Added support for `flush` to `append_data` API, allowing for append and flush in one operation.
- Encryption Scope is now supported for both `create_file_system` APIs (`FileSystemClient`, `DataLakeServiceClient`).
- Encryption Scope is now supported as a SAS permission.
- Added standard `read` method to `StorageStreamDownloader`.

## 12.8.0 (2022-07-07)

### Features Added
- Stable release of features from 12.8.0b1.
- Removed support for `expiry_options` from file `create` APIs. With this change, `expires_on` now covers all functionality `expiry_options` offered.

## 12.8.0b1 (2022-06-15)

### Features Added
- Added support for service version 2021-08-06.
- Added support for `owner`, `group`, `acl`, `lease_id`, `lease_duration` to both file and directory `create` APIs.
- Added support for `expiry_options`, `expires_on` to file `create` APIs.

## 12.7.0 (2022-05-09)

### Features Added
- Stable release of features from 12.7.0b1.

### Bugs Fixed
- Fixed a bug, introduced in the previous beta release, that caused Authentication errors when attempting to use
an Account SAS with certain service level operations.

## 12.7.0b1 (2022-04-14)

### Features Added
- Added support for service version 2021-06-08 as well as previous versions.
- Added support for Customer-Provided Keys (cpk) to all required APIs.
- The `get_paths()` API now returns `creation_time` and `expiry_time` for each path.

### Bugs Fixed
- Updated `create_file_system()` docstring to have the correct return-type of `None`
- Fixed parsing of extra `/` symbols not being stripped properly in `async` clients
- Fixed a bug where `get_paths()` would fail if a path did not contain `last_modified` from the service.

## 12.6.0 (2022-03-08)

This version and all future versions will require Python 3.6+. Python 2.7 is no longer supported.

### Stable release of preview features
- Added support for service version 2021-02-12.
- Account level SAS tokens now supports two new permissions:
    - `permanent_delete`
    - `set_immutability_policy`
- Added support for listing system file systems with list_file_systems().

### Bugs Fixed
- Update `azure-core` dependency to avoid inconsistent dependencies from being installed.
- Added all missing Service SAS permissions.

### Other Changes
- Temporarily removed the preview `delete_files()` method on `FileSystemClient`. This feature will be added back
in a future release.

## 12.6.0b2 (2021-12-13)

### Features Added
- Added support for service version 2021-02-12.
- Added support for listing system file systems with list_file_systems().

### Bugs Fixed
- Connection string SAS now works as expected.

## 12.6.0b1 (2021-11-08)
**New features**
- Added support for batch deleting files using the `delete_files()` method from a `FileSystemClient`
- Account level SAS tokens now support two new permissions:
    - `permanent_delete`
    - `set_immutability_policy`
**Fixes**
- `FileSystemProperties` was not subscriptable. Now it is both subscriptable and attributes can also be accessed directly (#20772)
- Datalake Client Typing annotation issues have been resolved (#19906)

## 12.5.0 (2021-09-15)
**Stable release of preview features**
- Added support for service version 2020-10-02 (STG78)
- Added support for quick query parquet

## 12.5.0b1 (2021-07-27)
**New features**
- Added support for quick query parquet

**Fixes**
- Fixed PathProperties class init issue (#18490)

**Notes**
- Deprecated new_name in for undelete filesystem operation

## 12.4.0 (2021-06-09)
**New features**
- Added support `set_service_properties()`,`get_service_properties()` on `DataLakeServiceClient`
- Added support for `list_deleted_paths()` on `FileSystemClient`

## 12.4.0b1 (2021-05-12)
**New features**
- Added support `set_service_properties()`,`get_service_properties()` on `DataLakeServiceClient`
- Added support for `list_deleted_paths()` on `FileSystemClient`

**Fixes**
- Fixed initiating `PathProperties` problem (#18490)

## 12.3.1 (2021-04-20)
**Fixes**
- Fixed `recursive=True` on file deletion
- Make `AccountName`, `AccountKey` etc. in conn_str case insensitive
- Fixed `downloader.chunks()` return chunks in different size (#9419, #15648)
- Optimized memory usage for datalake file uploads large chunks (#16890)
- Fixed unclosed `ThreadPoolExecutor` (#8955)

**New Features**
- Added `get_account_information()` API

## 12.3.0 (2021-03-01)
**Stable release of preview features**
- Added support for `DatalakeServiceClient.undelete_filesystem()`
- Added support for `DirectoryClient.exists()`, `FileClient.exists()` and `FileSystemClient.exists()`

**Fixes**
- Fixed `DatalakeServiceClient` context manager/session closure issue (#15358)
- `PurePosixPath` is now handled correctly if passed as a path (#16159)

## 12.3.0b1 (2021-02-10)
**New Features**
- Added support for `DatalakeServiceClient.undelete_filesystem()`

**Fixes**
- Fixed `DatalakeServiceClient` context manager/session closure issue (#15358)
- `PurePosixPath` is now handled correctly if passed as a path (#16159)

## 12.2.3 (2021-02-08)
**Fixes**
- Fixed paging issue (#16531)

## 12.2.2 (2021-01-20)
**Fixes**
- Fixed msrest dependency issue (#16250)

## 12.2.1 (2021-01-13)
**New features**
- Added support for `AzureSasCredential` to allow SAS rotation in long living clients.

**Fixes**
- Converted PathProperties.last_modified to datetime format (#16019)

## 12.2.0 (2020-11-10)
**Stable release of preview features**
- Preview feature set/update/remove access control recursively.
- Preview feature `set_file_expiry` on DataLakeFileClient.
- Preview feature generating directory level sas.

**Fixes**
- Fixed session closure of filesystem (#14497)

**Notes**
- Updated dependency `azure-core` from  azure-core<2.0.0,>=1.6.0 to azure-core<2.0.0,>=1.9.0

## 12.2.0b1 (2020-10-02)
**New Features**
- Added support for recursive set/update/remove Access Control on a path and sub-paths.
- Added support for setting an expiry on files where the file gets deleted once it expires.
- Added support to generate directory SAS and added support to specify additional user ids and correlation ids for user delegation SAS.

## 12.1.2 (2020-09-10)
**Fixes**
- Fixed renaming with SAS string (#12057).

## 12.1.1 (2020-08-13)
- Patch release to update the minimum dependency requirement.

## 12.1.0 (2020-08-12)
- Added `query_file` API to enable users to select/project on DataLake file data by providing simple query expressions.

## 12.1.0b1 (2020-07-07)
**New Feature**
- Block size is increased to 4GB at maximum, max single put size is increased to 5GB.

## 12.0.2
**Fixes**
- Improve the performance of upload when using max_concurrency

**Notes**
- Updated dependency from azure-core<2.0.0,>=1.2.2 to azure-core<2.0.0,>=1.6.0

## 12.0.1 (2020-04-29)
**Fixes**
- Fixed rename_directory and rename_file doc
- upload_data didn't support setting umask and permissions.

## 12.0.0 (2020-03-10)
**New Feature**
- Added `set_file_system_access_policy` and `get_file_system_access_policy` APIs on FileSystemClient

**Breaking changes**
- For `generate_file_system_sas`, `generate_directory_sas`, `generate_file_sas` APIs, `account_key` and `user_delegation_key` are merged into one parameter called `credential`.
- Rename `rename_destination` to `new_name` for rename_directory and rename_file APIs
- Rename `read_file` to `download_file`. The return type is changed to `StorageStreamDownloader` with which user can do `readinto()` and `readall()`
- `metadata` is a required parameter for FileSystemClient, DataLakeFileClient and DataLakeDirectoryClient  `set_*_metadata` APIs.

**Notes**
- The `StorageUserAgentPolicy` is now replaced with the `UserAgentPolicy` from azure-core. With this, the custom user agents are now added as a prefix instead of being appended.

## 12.0.0b7 (2020-02-12)
**New Feature**
- Async APIs are supported.

**Fixes**
- Responses are always decoded as UTF8

## 12.0.0b6 (2019-12-04)
- `StorageErrorException` is parsed into more detailed error.
- `etag` and `match_condition` parameters are added as an option('if_match' and 'if_none_match' are still supported).
- ADLS Gen1 to Gen2 API Mapping is available.
- All the clients now have a `close()` method to close the sockets opened by the client

## 12.0.0b5 (2019-11-06)
- Initial Release. Please see the README for information on the new design.
- Support for Azure Data Lake Storage REST APIs.
- Support for DataLakeServiceClient: create file system, delete file system, get file systems, and get user delegation key
- Support for DataLakeLeaseClient: acquire, renew, release, change, and break lease
- Support for FileSystemClient: create, delete, get properties, set metadata, get paths, create directory, delete directory, create file, delete file
- Support for DataLakeDirectoryClient: create, delete, rename, get properties, get access control, set metadata, set properties, set access control, create file, delete file, create sub-directory, delete sub-directory
- Support for DataLakeFileClient: create, delete, rename, get properties, get access control, set metadata, set properties, set access control, append, flush, read

This package's
[documentation](https://github.com/Azure/azure-sdk-for-python/tree/main/sdk/storage/azure-storage-file-datalake/README.md)
and
[samples](https://github.com/Azure/azure-sdk-for-python/tree/main/sdk/storage/azure-storage-file-datalake/samples)<|MERGE_RESOLUTION|>--- conflicted
+++ resolved
@@ -1,15 +1,11 @@
 # Release History
 
-<<<<<<< HEAD
 ## 12.18.0b1 (Unreleased)
 
 ### Features Added
 
 
-## 12.15.0 (Unreleased)
-=======
 ## 12.16.0b1 (Unreleased)
->>>>>>> b461d381
 
 ### Features Added
 
