# -------------------------------------------------------------------------
# Copyright (c) Microsoft Corporation. All rights reserved.
# Licensed under the MIT License. See License.txt in the project root for
# license information.
# --------------------------------------------------------------------------

<<<<<<< HEAD
from typing import TYPE_CHECKING, List, Optional, cast, Union
=======
from typing import TYPE_CHECKING, Optional, Union
>>>>>>> abbf3b2d
from azure.core.tracing.decorator import distributed_trace
from azure.core.tracing.decorator_async import distributed_trace_async
from .._generated.aio._client import PhoneNumbersClient as PhoneNumbersClientGen
from .._generated.models import (
    PhoneNumberSearchRequest,
    PhoneNumberCapabilitiesRequest,
    PhoneNumberPurchaseRequest,
    PhoneNumberType,
    OperatorInformationOptions,
    OperatorInformationRequest,
    OperatorInformationResult,
)
from .._shared.auth_policy_utils import get_authentication_policy
from .._shared.utils import parse_connection_str
from .._version import SDK_MONIKER
from .._api_versions import DEFAULT_VERSION

_DEFAULT_POLLING_INTERVAL_IN_SECONDS = 2

if TYPE_CHECKING:
    from typing import Any
    from azure.core.credentials_async import AsyncTokenCredential
    from azure.core.credentials import AzureKeyCredential
    from azure.core.async_paging import AsyncItemPaged
    from azure.core.polling import AsyncLROPoller
    from .._generated.models import (
        PhoneNumberCapabilities,
        PhoneNumberCountry,
        PhoneNumberOffering,
        PhoneNumberLocality,
        PhoneNumberSearchResult,
        PurchasedPhoneNumber,
    )

<<<<<<< HEAD
PhoneNumberSearchType = Union[
    str,
    List[str],
]

=======
>>>>>>> abbf3b2d
class PhoneNumbersClient(object):
    """A client to interact with the AzureCommunicationService Phone Numbers gateway.

    This client provides operations to interact with the phone numbers service
    :param str endpoint:
        The endpoint url for Azure Communication Service resource.
    :param Union[AsyncTokenCredential, AzureKeyCredential] credential:
        The credential we use to authenticate against the service.
    :keyword api_version: Azure Communication Phone Number API version.
        The default value is "2022-01-11-preview2".
        Note that overriding this default value may result in unsupported behavior.
    :paramtype api_version: str
    """

    def __init__(
        self,
        endpoint,  # type: str
        credential,  # type: Union[AsyncTokenCredential, AzureKeyCredential]
        **kwargs  # type: Any
    ):
        # type: (...) -> None
        try:
            if not endpoint.lower().startswith('http'):
                endpoint = "https://" + endpoint
        except AttributeError:
            raise ValueError("Account URL must be a string.") # pylint:disable=raise-missing-from

        if not credential:
            raise ValueError(
                "You need to provide account shared key to authenticate.")

        self._endpoint = endpoint
        self._accepted_language = kwargs.pop("accepted_language", None)
        self._api_version = kwargs.pop("api_version", DEFAULT_VERSION.value)
        self._phone_number_client = PhoneNumbersClientGen(
            self._endpoint,
            api_version=self._api_version,
            authentication_policy=get_authentication_policy(
                endpoint, credential, is_async=True),
            sdk_moniker=SDK_MONIKER,
            **kwargs)

    @classmethod
    def from_connection_string(
            cls, conn_str,  # type: str
            **kwargs  # type: Any
    ):
        # type: (...) -> PhoneNumbersClient
        """Create PhoneNumbersClient from a Connection String.
        :param str conn_str:
            A connection string to an Azure Communication Service resource.
        :returns: Instance of PhoneNumbersClient.
        :rtype: ~azure.communication.phonenumbers.aio.PhoneNumbersClient
        """
        endpoint, access_key = parse_connection_str(conn_str)

        return cls(endpoint, access_key, **kwargs)

    @distributed_trace_async
    async def begin_purchase_phone_numbers(
            self,
            search_id,  # type: str
            *,
            no_resale_consent=False, # type: bool
            **kwargs  # type: Any
    ):
        # type: (...) -> AsyncLROPoller[None]
        """Purchases phone numbers.

        :param search_id: The search id.
        :type search_id: str
        :param consent_to_not_resell_numbers/no_resale_consent: The consent Provided To Not Resell Phone Numbers.
        :type consent_to_not_resell_numbers: bool
        :keyword str continuation_token: A continuation token to restart a poller from a saved state.
        :keyword polling: Pass in True if you'd like the LROBasePolling polling method,
            False for no polling, or your own initialized polling object for a personal polling strategy.
        :paramtype polling: bool or ~azure.core.polling.PollingMethod
        :keyword int polling_interval: Default waiting time (seconds) between two polls
            for LRO operations if no Retry-After header is present.
        :rtype: ~azure.core.polling.AsyncLROPoller[None]
        """
        purchase_request = PhoneNumberPurchaseRequest(
            search_id=search_id,
            consent_to_not_resell_numbers=no_resale_consent
            )

        polling_interval = kwargs.pop(
            'polling_interval', _DEFAULT_POLLING_INTERVAL_IN_SECONDS)
        return await self._phone_number_client.phone_numbers.begin_purchase_phone_numbers(
            body=purchase_request,
            polling_interval=polling_interval,
            **kwargs
        )

    @distributed_trace_async
    async def begin_release_phone_number(
            self,
            phone_number,  # type: str
            **kwargs  # type: Any
    ):
        # type: (...) -> AsyncLROPoller[None]
        """Releases an purchased phone number.

        :param phone_number: Phone number to be released, e.g. +11234567890.
        :type phone_number: str
        :keyword str continuation_token: A continuation token to restart a poller from a saved state.
        :keyword polling: Pass in True if you'd like the LROBasePolling polling method,
            False for no polling, or your own initialized polling object for a personal polling strategy.
        :paramtype polling: bool or ~azure.core.polling.PollingMethod
        :keyword int polling_interval: Default waiting time (seconds) between two polls
            for LRO operations if no Retry-After header is present.
        :rtype: ~azure.core.polling.AsyncLROPoller[None]
        """
        polling_interval = kwargs.pop(
            'polling_interval', _DEFAULT_POLLING_INTERVAL_IN_SECONDS)
        return await self._phone_number_client.phone_numbers.begin_release_phone_number(
            phone_number,
            polling_interval=polling_interval,
            **kwargs
        )

    @distributed_trace_async
    async def begin_search_available_phone_numbers(
            self,
            country_code,  # type: str
            phone_number_type,  # type: str
            assignment_type,  # type: str
            capabilities,  # type: PhoneNumberCapabilities
            **kwargs
    ):
        # type: (...) -> AsyncLROPoller[PhoneNumberSearchResult]
        """Search for available phone numbers to purchase.

        :param country_code: The ISO 3166-2 country code, e.g. US.
        :type country_code: str
        :param phone_number_type: Required. The type of phone numbers to search for, e.g. geographic,
            or tollFree. Possible values include: "geographic", "tollFree".
        :type phone_number_type: str or ~azure.communication.phonenumbers.models.PhoneNumberType
        :param assignment_type: Required. The assignment type of the phone numbers to search for. A
            phone number can be assigned to a person, or to an application. Possible values include:
            "user", "application".
        :type assignment_type: str or
            ~azure.communication.phonenumbers.models.PhoneNumberAssignmentType
        :param capabilities: Required. Capabilities of a phone number.
        :type capabilities: ~azure.communication.phonenumbers.models.PhoneNumberCapabilities
        :keyword str area_code: The area code of the desired phone number, e.g. 425. If not set,
            any area code could be used in the final search.
        :keyword int quantity: The quantity of phone numbers in the search. Default is 1.
        :keyword str continuation_token: A continuation token to restart a poller from a saved state.
        :keyword polling: Pass in True if you'd like the LROBasePolling polling method,
         False for no polling, or your own initialized polling object for a personal polling strategy.
        :paramtype polling: bool or ~azure.core.polling.PollingMethod
        :keyword int polling_interval: Default waiting time (seconds) between two polls
            for LRO operations if no Retry-After header is present.
        :rtype: ~azure.core.polling.AsyncLROPoller[~azure.communication.phonenumbers.models.PhoneNumberSearchResult]
        """
        search_request = PhoneNumberSearchRequest(
            phone_number_type=phone_number_type,
            assignment_type=assignment_type,
            capabilities=capabilities,
            quantity=kwargs.pop('quantity', None),
            area_code=kwargs.pop('area_code', None)
        )
        polling_interval = kwargs.pop(
            'polling_interval', _DEFAULT_POLLING_INTERVAL_IN_SECONDS)
        return await self._phone_number_client.phone_numbers.begin_search_available_phone_numbers(
            country_code,
            search_request,
            polling_interval=polling_interval,
            **kwargs
        )

    @distributed_trace_async
    async def begin_update_phone_number_capabilities(
            self,
            phone_number,  # type: str
            sms=None,  # type: str
            calling=None,  # type: str
            **kwargs  # type: Any
    ):
        # type: (...) -> AsyncLROPoller[PurchasedPhoneNumber]
        """Updates the capabilities of a phone number.

        :param phone_number: The phone number id in E.164 format. The leading plus can be either + or
            encoded as %2B, e.g. +11234567890.
        :type phone_number: str
        :param calling: Capability value for calling.
        :type calling: str or ~azure.communication.phonenumbers.models.PhoneNumberCapabilityType
        :param sms: Capability value for SMS.
        :type sms: str or ~azure.communication.phonenumbers.models.PhoneNumberCapabilityType
        :keyword str continuation_token: A continuation token to restart a poller from a saved state.
        :keyword polling: Pass in True if you'd like the LROBasePolling polling method,
            False for no polling, or your own initialized polling object for a personal polling strategy.
        :paramtype polling: bool or ~azure.core.polling.PollingMethod
        :keyword int polling_interval: Default waiting time (seconds) between two polls
            for LRO operations if no Retry-After header is present.
        :rtype: ~azure.core.polling.AsyncLROPoller[~azure.communication.phonenumbers.models.PurchasedPhoneNumber]
        """
        capabilities_request = PhoneNumberCapabilitiesRequest(
            calling=calling,
            sms=sms
        )

        polling_interval = kwargs.pop(
            'polling_interval', _DEFAULT_POLLING_INTERVAL_IN_SECONDS)
        if not phone_number:
            raise ValueError("phone_number can't be empty")
        return await self._phone_number_client.phone_numbers.begin_update_capabilities(
            phone_number,
            body=capabilities_request,
            polling_interval=polling_interval,
            **kwargs
        )

    @distributed_trace_async
    async def get_purchased_phone_number(
            self,
            phone_number,  # type: str
            **kwargs  # type: Any
    ):
        # type: (...) -> PurchasedPhoneNumber
        """Gets the details of the given purchased phone number.

        :param phone_number: The purchased phone number whose details are to be fetched in E.164 format,
         e.g. +11234567890.
        :type phone_number: str
        :return: The details of the given purchased phone number.
        :rtype: ~azure.communication.phonenumbers.models.PurchasedPhoneNumber
        """
        return await self._phone_number_client.phone_numbers.get_by_number(
            phone_number,
            **kwargs
        )

    @distributed_trace
    def list_purchased_phone_numbers(
        self,
        **kwargs  # type: Any
    ):
        # type: (...) -> AsyncItemPaged[PurchasedPhoneNumber]
        """Gets the list of all purchased phone numbers.

        Gets the list of all purchased phone numbers.

        :keyword skip: An optional parameter for how many entries to skip, for pagination purposes. The
         default value is 0. Default value is 0.
        :paramtype skip: int
        :keyword top: An optional parameter for how many entries to return, for pagination purposes.
         The default value is 100. Default value is 100.
        :paramtype top: int
        :return: An iterator like instance of PurchasedPhoneNumber
        :rtype:
         ~azure.core.async_paging.AsyncItemPaged[~azure.communication.phonenumbers.models.PurchasedPhoneNumber]
        :raises ~azure.core.exceptions.HttpResponseError:
        """
        return self._phone_number_client.phone_numbers.list_phone_numbers(
            **kwargs
        )

    @distributed_trace
    def list_available_countries(
        self,
        **kwargs  # type: Any
    ):
        # type: (...) -> AsyncItemPaged[PhoneNumberCountry]
        """Gets the list of supported countries.

        Gets the list of supported countries.

        :keyword skip: An optional parameter for how many entries to skip, for pagination purposes. The
         default value is 0. Default value is 0.
        :paramtype skip: int
        :return: An iterator like instance of PhoneNumberCountry
        :rtype:
         ~azure.core.async_paging.AsyncItemPaged[~azure.communication.phonenumbers.models.PhoneNumberCountry]
        :raises ~azure.core.exceptions.HttpResponseError:
        """
        return self._phone_number_client.phone_numbers.list_available_countries(
            accept_language=self._accepted_language,
            **kwargs
        )

    @distributed_trace
    def list_available_localities(
        self,
        country_code,  # type: str
        **kwargs  # type: Any
    ):
        # type: (...) -> AsyncItemPaged[PhoneNumberLocality]
        """Gets the list of cities or towns with available phone numbers.

        Gets the list of cities or towns with available phone numbers.

        :param country_code: The ISO 3166-2 country/region code, e.g. US. Required.
        :type country_code: str
        :param administrative_division: An optional parameter for the name of the state or province
         in which to search for the area code. e.g. California. Default value is None.
        :type administrative_division: str
        :keyword skip: An optional parameter for how many entries to skip, for pagination purposes. The
         default value is 0. Default value is 0.
        :paramtype skip: int
        :return: An iterator like instance of PhoneNumberLocality
        :rtype:
         ~azure.core.async_paging.AsyncItemPaged[~azure.communication.phonenumbers.models.PhoneNumberLocality]
        :raises ~azure.core.exceptions.HttpResponseError:
        """
        return self._phone_number_client.phone_numbers.list_available_localities(
            country_code,
            administrative_division=kwargs.pop(
                "administrative_division", None),
            accept_language=self._accepted_language,
            **kwargs
        )

    @distributed_trace
    def list_available_offerings(
        self,
        country_code,  # type: str
        **kwargs
    ):
        # type: (...) -> AsyncItemPaged[PhoneNumberOffering]
        """List available offerings of capabilities with rates for the given country/region.

        List available offerings of capabilities with rates for the given country/region.

        :param country_code: The ISO 3166-2 country/region code, e.g. US. Required.
        :type country_code: str
        :param phone_number_type: Filter by phoneNumberType, e.g. Geographic, TollFree. Known values
         are: "geographic" and "tollFree". Default value is None.
        :type phone_number_type: ~azure.communication.phonenumbers.models.PhoneNumberType
        :param assignment_type: Filter by assignmentType, e.g. User, Application. Known values are:
         "person" and "application". Default value is None.
        :type assignment_type: ~azure.communication.phonenumbers.models.PhoneNumberAssignmentType
        :keyword skip: An optional parameter for how many entries to skip, for pagination purposes. The
         default value is 0. Default value is 0.
        :paramtype skip: int
        :return: An iterator like instance of PhoneNumberOffering
        :rtype:
         ~azure.core.async_paging.AsyncItemPaged[~azure.communication.phonenumbers.models.PhoneNumberOffering]
        :raises ~azure.core.exceptions.HttpResponseError:
        """
        return self._phone_number_client.phone_numbers.list_offerings(
            country_code,
            phone_number_type=kwargs.pop("phone_number_type", None),
            assignment_type=kwargs.pop("assignment_type", None),
            **kwargs
        )

    @distributed_trace
    def list_available_area_codes(
        self,
        country_code,  # type: str
        phone_number_type,  # type: PhoneNumberType
        **kwargs  # type: Any
    ):
        # type: (...) -> AsyncItemPaged[PhoneNumberAreaCode]
        """Gets the list of available area codes.

        :param country_code: The ISO 3166-2 country/region two letter code, e.g. US. Required.
        :type country_code: str
        :param phone_number_type: Filter by phone number type, e.g. Geographic, TollFree. Known values are:
        "geographic" and "tollFree". Required.
        :type phone_number_type: ~azure.communication.phonenumbers.models.PhoneNumberType
        :param assignment_type: Filter by assignmentType, e.g. User, Application. Known values are:
        "person" and "application". Default value is None.
        :type assignment_type: ~azure.communication.phonenumbers.models.PhoneNumberAssignmentType
        :param locality: The name of locality in which to search for the area code. e.g. Seattle.
        This is required if the phone number type is Geographic. Default value is None.
        :type locality: str
        :keyword administrative_division: The name of the state or province in which to search for the
        area code. e.g. California. Default value is None.
        :type administrative_division: str
        :keyword skip: An optional parameter for how many entries to skip, for pagination purposes. The
        default value is 0. Default value is 0.
        :paramtype skip: int
        :return: An iterator like instance of PhoneNumberAreaCode
        :rtype: ~azure.core.paging.ItemPaged[~azure.communication.phonenumbers.models.PhoneNumberAreaCode]
        :raises ~azure.core.exceptions.HttpResponseError:
        """
        return self._phone_number_client.phone_numbers.list_area_codes(
            country_code,
            phone_number_type=phone_number_type,
            assignment_type=kwargs.pop(
                "assignment_type", None),
            locality=kwargs.pop(
                "locality", None),
            administrative_division=kwargs.pop(
                "administrative_division", None),
            **kwargs
        )

    @distributed_trace
    def search_operator_information(
            self,
<<<<<<< HEAD
            phone_numbers,  # type: PhoneNumberSearchType
            options:Optional[OperatorInformationOptions]=None, #type: OperatorInformationOptions
            **kwargs  # type: Any
    ) -> OperatorInformationResult:
        """
        Searches for operator information for a given list of phone numbers.

        :param phone_numbers: The phone number(s) whose operator information should be searched
        :type phone_numbers: str or List[str]
        :param options: Options for the operator information search
        :type options: ~azure.communication.phonenumbers.models.OperatorInformationOptions
=======
            phone_numbers,  # type: Union [ str, List[str] ]
            options:Optional[OperatorInformationOptions]=None, #type: OperatorInformationOptions
            **kwargs  # type: Any
    ) -> OperatorInformationResult:
        """Searches for operator information for a given list of phone numbers.

        :param phone_numbers: The phone number(s) whose operator information should be searched
        :type phone_numbers: str or list[str]
        :param options: Options to modify the search.  Please note: use of options can affect the cost of the search.
        :type options: OperatorInformationOptions
>>>>>>> abbf3b2d
        :return: A search result containing operator information associated with the requested phone numbers
        :rtype: ~azure.communication.phonenumbers.models.OperatorInformationResult
        """
        if not isinstance(phone_numbers, list):
<<<<<<< HEAD
            phone_numbers = cast(PhoneNumberSearchType, [ phone_numbers ])
=======
            phone_numbers = [ phone_numbers ]
>>>>>>> abbf3b2d
        if options is None:
            options = OperatorInformationOptions(include_additional_operator_details=False)
        request = OperatorInformationRequest(phone_numbers = phone_numbers, options = options)
        return self._phone_number_client.phone_numbers.operator_information_search(
            request,
            **kwargs
        )

    async def __aenter__(self) -> "PhoneNumbersClient":
        await self._phone_number_client.__aenter__()
        return self

    async def __aexit__(self, *args: "Any") -> None:
        await self.close()

    async def close(self) -> None:
        """Close the :class:
        `~azure.communication.phonenumbers.aio.PhoneNumbersClient` session.
        """
        await self._phone_number_client.__aexit__()<|MERGE_RESOLUTION|>--- conflicted
+++ resolved
@@ -4,11 +4,7 @@
 # license information.
 # --------------------------------------------------------------------------
 
-<<<<<<< HEAD
-from typing import TYPE_CHECKING, List, Optional, cast, Union
-=======
 from typing import TYPE_CHECKING, Optional, Union
->>>>>>> abbf3b2d
 from azure.core.tracing.decorator import distributed_trace
 from azure.core.tracing.decorator_async import distributed_trace_async
 from .._generated.aio._client import PhoneNumbersClient as PhoneNumbersClientGen
@@ -43,14 +39,6 @@
         PurchasedPhoneNumber,
     )
 
-<<<<<<< HEAD
-PhoneNumberSearchType = Union[
-    str,
-    List[str],
-]
-
-=======
->>>>>>> abbf3b2d
 class PhoneNumbersClient(object):
     """A client to interact with the AzureCommunicationService Phone Numbers gateway.
 
@@ -445,19 +433,6 @@
     @distributed_trace
     def search_operator_information(
             self,
-<<<<<<< HEAD
-            phone_numbers,  # type: PhoneNumberSearchType
-            options:Optional[OperatorInformationOptions]=None, #type: OperatorInformationOptions
-            **kwargs  # type: Any
-    ) -> OperatorInformationResult:
-        """
-        Searches for operator information for a given list of phone numbers.
-
-        :param phone_numbers: The phone number(s) whose operator information should be searched
-        :type phone_numbers: str or List[str]
-        :param options: Options for the operator information search
-        :type options: ~azure.communication.phonenumbers.models.OperatorInformationOptions
-=======
             phone_numbers,  # type: Union [ str, List[str] ]
             options:Optional[OperatorInformationOptions]=None, #type: OperatorInformationOptions
             **kwargs  # type: Any
@@ -468,16 +443,11 @@
         :type phone_numbers: str or list[str]
         :param options: Options to modify the search.  Please note: use of options can affect the cost of the search.
         :type options: OperatorInformationOptions
->>>>>>> abbf3b2d
         :return: A search result containing operator information associated with the requested phone numbers
         :rtype: ~azure.communication.phonenumbers.models.OperatorInformationResult
         """
         if not isinstance(phone_numbers, list):
-<<<<<<< HEAD
-            phone_numbers = cast(PhoneNumberSearchType, [ phone_numbers ])
-=======
             phone_numbers = [ phone_numbers ]
->>>>>>> abbf3b2d
         if options is None:
             options = OperatorInformationOptions(include_additional_operator_details=False)
         request = OperatorInformationRequest(phone_numbers = phone_numbers, options = options)
