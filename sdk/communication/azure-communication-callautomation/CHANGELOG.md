--- conflicted
+++ resolved
@@ -3,7 +3,6 @@
 ## 1.3.0b1 (Unreleased)
 
 ### Features Added
-<<<<<<< HEAD
 
 - Support multiple play sources for Play and Recognize
 - Support for PlayStarted event in Play/Recognize
@@ -14,8 +13,6 @@
 - Support for the audio streaming
 - Expose original PSTN number target from incoming call event in call connection properties
 - Support for VoIP to PSTN transfer scenario
-=======
->>>>>>> 900a0893
 
 ### Breaking Changes
 
