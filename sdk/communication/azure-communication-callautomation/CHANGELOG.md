--- conflicted
+++ resolved
@@ -12,14 +12,9 @@
 ### Features Added
 
 - StartRecording now accepts PauseOnStart.
-<<<<<<< HEAD
-- Introduced recording kind to the recording state result.
-- You can store your recording in your own storage - Bring-your-own-storage.
-=======
 - Start, Stop, Update transcript added.
 - Start, Stop hold music added.
 - Introduced `MicrosoftTeamsAppIdentifier` for MS Teams automated scenarios.
->>>>>>> 0f52bef1
 
 ### Breaking Changes
 
