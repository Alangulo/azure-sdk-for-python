# -------------------------------------------------------------------------
# Copyright (c) Microsoft Corporation. All rights reserved.
# Licensed under the MIT License. See License.txt in the project root for
# license information.
# --------------------------------------------------------------------------
from datetime import timedelta
import pytest
import time
import unittest

from devtools_testutils import recorded_by_proxy
from azure.communication.callautomation import (
    FileSource,
    DtmfTone,
    PhoneNumberIdentifier
)
from callautomation_test_case import CallAutomationRecordedTestCase
from azure.communication.callautomation._shared.models import identifier_from_raw_id

class TestMediaAutomatedLiveTest(CallAutomationRecordedTestCase):

    @recorded_by_proxy
    def test_play_media_in_a_call(self):
        # try to establish the call
        caller = self.identity_client.create_user()
        target = self.identity_client.create_user()
        unique_id, call_connection, _ = self.establish_callconnection_voip(caller, target)

        # check returned events
        connected_event = self.check_for_event('CallConnected', call_connection._call_connection_id, timedelta(seconds=15))
        participant_updated_event = self.check_for_event('ParticipantsUpdated', call_connection._call_connection_id, timedelta(seconds=15))

        if connected_event is None:
            raise ValueError("Caller CallConnected event is None")
        if participant_updated_event is None:
            raise ValueError("Caller ParticipantsUpdated event is None")

        # play media to all participants
        file_source = FileSource(url=self.file_source_url)
        call_connection.play_media_to_all(
            play_source=file_source,
        )

        # check for PlayCompleted event
        play_completed_event = self.check_for_event('PlayCompleted', call_connection._call_connection_id, timedelta(seconds=30))
        if play_completed_event is None:
            raise ValueError("PlayCompleted event is None")

        self.terminate_call(unique_id)
        return

<<<<<<< HEAD
# Test failing on pipeline as PhoneNumber client api-version was updated
# and the recordings have old version. Please rerecord the test and uncomment the test
    
=======
    # NOTE: Commented out by ericasp in March 2024.  This test is incompatible with version updates to phone number client versions
>>>>>>> abbf3b2d
    # @recorded_by_proxy
    # def test_dtmf_actions_in_a_call(self):
    #     # try to establish the call
    #     purchased_numbers = list(self.phonenumber_client.list_purchased_phone_numbers())
    #     if len(purchased_numbers) >= 2:
    #         caller = PhoneNumberIdentifier(purchased_numbers[0].phone_number)
    #         target = PhoneNumberIdentifier(purchased_numbers[1].phone_number)
    #     else:
    #         raise ValueError("Invalid PSTN setup, test needs at least 2 phone numbers")

    #     unique_id, call_connection, _ = self.establish_callconnection_pstn(caller, target)

    #     # check returned events
    #     connected_event = self.check_for_event('CallConnected', call_connection._call_connection_id, timedelta(seconds=15))
    #     participant_updated_event = self.check_for_event('ParticipantsUpdated', call_connection._call_connection_id, timedelta(seconds=15))

    #     if connected_event is None:
    #         raise ValueError("Caller CallConnected event is None")
    #     if participant_updated_event is None:
    #         raise ValueError("Caller ParticipantsUpdated event is None")

    #     call_connection.start_continuous_dtmf_recognition(target_participant=target)

    #     # send DTMF tones
    #     call_connection.send_dtmf_tones(tones=[DtmfTone.POUND], target_participant=target)
    #     send_dtmf_completed_event = self.check_for_event('SendDtmfTonesCompleted', call_connection._call_connection_id, timedelta(seconds=15),)
    #     if send_dtmf_completed_event is None:
    #         raise ValueError("SendDtmfTonesCompleted event is None")

    #     # stop continuous DTMF recognition
    #     call_connection.stop_continuous_dtmf_recognition(target_participant=target)
    #     continuous_dtmf_recognition_stopped_event = self.check_for_event('ContinuousDtmfRecognitionStopped', call_connection._call_connection_id, timedelta(seconds=15))
    #     if continuous_dtmf_recognition_stopped_event is None:
    #         raise ValueError("ContinuousDtmfRecognitionStopped event is None")

    #     self.terminate_call(unique_id)
    #     return

<<<<<<< HEAD
    @pytest.mark.skip(reason="disabling this test due to status code change in the muteparticipant service, current test data doesnt have the change. Created work item to update the test data https://skype.visualstudio.com/SPOOL/_workitems/edit/3602301")
=======
    @recorded_by_proxy    
    def test_add_and_mute_participant_in_a_call(self):

        # try to establish the call
        caller = self.identity_client.create_user()
        target = self.identity_client.create_user()
        participant_to_add = identifier_from_raw_id(self.identity_client.create_user().raw_id)
        unique_id, call_connection, _ = self.establish_callconnection_voip(caller, target)

        # check returned events
        connected_event = self.check_for_event('CallConnected', call_connection._call_connection_id, timedelta(seconds=15))
        participant_updated_event = self.check_for_event('ParticipantsUpdated', call_connection._call_connection_id, timedelta(seconds=15))

        if connected_event is None:
            raise ValueError("Caller CallConnected event is None")
        if participant_updated_event is None:
            raise ValueError("Caller ParticipantsUpdated event is None")

        #Add dummy participant
        add_participant_result = call_connection.add_participant(participant_to_add)
        if add_participant_result is None:
            raise ValueError("Invalid add_participant_result")

        time.sleep(3)

        # Mute participant
        mute_participant_result = call_connection.mute_participant(target, operation_context="muting_add_target_participant")
        if mute_participant_result is None:
            raise ValueError("Invalid mute_participant_result")

        time.sleep(2)
        get_participant_result = call_connection.get_participant(target)
        if get_participant_result is None:
            raise ValueError("Invalid get_participant_result")

        if get_participant_result.is_muted is False:
            raise ValueError("Failed to mute participant")

        self.terminate_call(unique_id)
        return
    
>>>>>>> abbf3b2d
    @recorded_by_proxy    
    def test_add_and_hold_unhold_participant_in_a_call(self):

        # try to establish the call
        caller = self.identity_client.create_user()
        target = self.identity_client.create_user()
        participant_to_add = identifier_from_raw_id(self.identity_client.create_user().raw_id)
        unique_id, call_connection, _ = self.establish_callconnection_voip(caller, target)

        # check returned events
        connected_event = self.check_for_event('CallConnected', call_connection._call_connection_id, timedelta(seconds=15))
        participant_updated_event = self.check_for_event('ParticipantsUpdated', call_connection._call_connection_id, timedelta(seconds=15))

        if connected_event is None:
            raise ValueError("Caller CallConnected event is None")
        if participant_updated_event is None:
            raise ValueError("Caller ParticipantsUpdated event is None")

        #Add dummy participant
        add_participant_result = call_connection.add_participant(participant_to_add)
        if add_participant_result is None:
            raise ValueError("Invalid add_participant_result")

        time.sleep(3)

        # Hold participant
        call_connection.hold(target, operation_context="hold_add_target_participant")

        time.sleep(2)
        get_participant_result = call_connection.get_participant(target)
        if get_participant_result is None:
            raise ValueError("Invalid get_participant_result")

        if get_participant_result.is_on_hold is False:
            raise ValueError("Failed to hold participant")

        # Unhold participant
        call_connection.unhold(target, operation_context="unhold_add_target_participant")

        time.sleep(2)
        get_participant_result = call_connection.get_participant(target)
        
        if get_participant_result is None:
            raise ValueError("Invalid get_participant_result")

        if get_participant_result.is_on_hold is True:
            raise ValueError("Failed to unhold participant")
        
        self.terminate_call(unique_id)
        return<|MERGE_RESOLUTION|>--- conflicted
+++ resolved
@@ -49,13 +49,7 @@
         self.terminate_call(unique_id)
         return
 
-<<<<<<< HEAD
-# Test failing on pipeline as PhoneNumber client api-version was updated
-# and the recordings have old version. Please rerecord the test and uncomment the test
-    
-=======
     # NOTE: Commented out by ericasp in March 2024.  This test is incompatible with version updates to phone number client versions
->>>>>>> abbf3b2d
     # @recorded_by_proxy
     # def test_dtmf_actions_in_a_call(self):
     #     # try to establish the call
@@ -94,9 +88,6 @@
     #     self.terminate_call(unique_id)
     #     return
 
-<<<<<<< HEAD
-    @pytest.mark.skip(reason="disabling this test due to status code change in the muteparticipant service, current test data doesnt have the change. Created work item to update the test data https://skype.visualstudio.com/SPOOL/_workitems/edit/3602301")
-=======
     @recorded_by_proxy    
     def test_add_and_mute_participant_in_a_call(self):
 
@@ -138,7 +129,6 @@
         self.terminate_call(unique_id)
         return
     
->>>>>>> abbf3b2d
     @recorded_by_proxy    
     def test_add_and_hold_unhold_participant_in_a_call(self):
 
