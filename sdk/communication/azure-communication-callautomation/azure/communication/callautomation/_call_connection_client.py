# pylint: disable=too-many-lines
# -------------------------------------------------------------------------
# Copyright (c) Microsoft Corporation. All rights reserved.
# Licensed under the MIT License. See License.txt in the project root for
# license information.
# --------------------------------------------------------------------------
from typing import TYPE_CHECKING, Optional, List, Union, Dict
from urllib.parse import urlparse
import warnings

from typing_extensions import Literal

from azure.core.paging import ItemPaged
from azure.core.tracing.decorator import distributed_trace

from ._version import SDK_MONIKER
from ._api_versions import DEFAULT_VERSION
from ._utils import (
    serialize_phone_identifier,
    serialize_identifier,
    process_repeatability_first_sent
)
from ._models import (
    CallParticipant,
    CallConnectionProperties,
    AddParticipantResult,
    RemoveParticipantResult,
    TransferCallResult,
    MuteParticipantResult,
    SendDtmfTonesResult,
    CallInvite,
    CancelAddParticipantOperationResult,
)
from ._generated._client import AzureCommunicationCallAutomationService
from ._generated.models import (
    AddParticipantRequest,
    RemoveParticipantRequest,
    TransferToParticipantRequest,
    PlayRequest,
    RecognizeRequest,
    ContinuousDtmfRecognitionRequest,
    SendDtmfTonesRequest,
    DtmfOptions,
    SpeechOptions,
    PlayOptions,
    RecognizeOptions,
    MuteParticipantsRequest,
    CancelAddParticipantRequest,
    CustomCallingContext,
<<<<<<< HEAD
=======
    StartTranscriptionRequest,
    StopTranscriptionRequest,
    UpdateTranscriptionRequest,
    HoldRequest,
    UnholdRequest
>>>>>>> 0f52bef1
)
from ._generated.models._enums import RecognizeInputType
from ._shared.auth_policy_utils import get_authentication_policy
from ._shared.utils import parse_connection_str
if TYPE_CHECKING:
    from ._call_automation_client import CallAutomationClient
    from ._generated.models._enums import DtmfTone
    from ._shared.models import (
        PhoneNumberIdentifier,
        CommunicationIdentifier
    )
    from ._models  import (
        FileSource,
        TextSource,
        SsmlSource,
        RecognitionChoice
    )
    from azure.core.credentials import (
        TokenCredential,
        AzureKeyCredential
    )

class CallConnectionClient:  # pylint: disable=too-many-public-methods
    """A client to interact with an ongoing call. This client can be used to do mid-call actions,
    such as Transfer and Play Media. Call must be established to perform these actions.

    :param endpoint: The endpoint of the Azure Communication resource.
    :type endpoint: str
    :param credential: The credentials with which to authenticate.
    :type credential: ~azure.core.credentials.TokenCredential
     or ~azure.core.credentials.AzureKeyCredential
    :param call_connection_id: Call Connection ID of ongoing call.
    :type call_connection_id: str
    :keyword api_version: Azure Communication Call Automation API version.
    :paramtype api_version: str
    """
    def __init__(
        self,
        endpoint: str,
        credential: Union['TokenCredential', 'AzureKeyCredential'],
        call_connection_id: str,
        *,
        api_version: Optional[str] = None,
        **kwargs
    ) -> None:
        call_automation_client = kwargs.get('_callautomation_client', None)
        if call_automation_client is None:
            if not credential:
                raise ValueError("credential can not be None")
            try:
                if not endpoint.lower().startswith('http'):
                    endpoint = "https://" + endpoint
            except AttributeError:
                raise ValueError("Host URL must be a string") # pylint: disable=raise-missing-from
            parsed_url = urlparse(endpoint.rstrip('/'))
            if not parsed_url.netloc:
                raise ValueError(f"Invalid URL: {format(endpoint)}")

            self._client = AzureCommunicationCallAutomationService(
                endpoint,
                credential,
                api_version=api_version or DEFAULT_VERSION,
                authentication_policy=get_authentication_policy(
                    endpoint, credential),
                sdk_moniker=SDK_MONIKER,
                **kwargs)
        else:
            self._client = call_automation_client

        self._call_connection_id = call_connection_id
        self._call_connection_client = self._client.call_connection
        self._call_media_client = self._client.call_media

    @classmethod
    def from_connection_string(
        cls,
        conn_str: str,
        call_connection_id: str,
        **kwargs
    ) -> 'CallConnectionClient':
        """Create CallConnectionClient from a Connection String.

        :param conn_str: A connection string to an Azure Communication Service resource.
        :type conn_str: str
        :param call_connection_id: Call Connection Id of ongoing call.
        :type call_connection_id: str
        :return: CallConnectionClient
        :rtype: ~azure.communication.callautomation.CallConnectionClient
        """
        endpoint, access_key = parse_connection_str(conn_str)
        return cls(endpoint, access_key, call_connection_id, **kwargs)

    @classmethod
    def _from_callautomation_client(
        cls,
        callautomation_client: 'CallAutomationClient',
        call_connection_id: str
    ) -> 'CallConnectionClient':
        """Internal constructor for sharing the pipeline with CallAutomationClient.

        :param callautomation_client: An existing callautomation client.
        :type callautomation_client: ~azure.communication.callautomation.CallAutomationClient
        :param call_connection_id: Call Connection Id of ongoing call.
        :type call_connection_id: str
        :return: CallConnectionClient
        :rtype: ~azure.communication.callautomation.CallConnectionClient
        """
        return cls(None, None, call_connection_id, _callautomation_client=callautomation_client)

    @distributed_trace
    def get_call_properties(self, **kwargs) -> CallConnectionProperties:
        """Get the latest properties of this call.

        :return: CallConnectionProperties
        :rtype: ~azure.communication.callautomation.CallConnectionProperties
        :raises ~azure.core.exceptions.HttpResponseError:
        """
        call_properties = self._call_connection_client.get_call(call_connection_id=self._call_connection_id, **kwargs)
        return CallConnectionProperties._from_generated(call_properties) # pylint:disable=protected-access

    @distributed_trace
    def hang_up(self, is_for_everyone: bool, **kwargs) -> None:
        """Hangup this call.

        :param is_for_everyone: Determine if this call should be ended for all participants.
        :type is_for_everyone: bool
        :return: None
        :rtype: None
        :raises ~azure.core.exceptions.HttpResponseError:
        """
        if is_for_everyone:
            process_repeatability_first_sent(kwargs)
            self._call_connection_client.terminate_call(
                self._call_connection_id,
                **kwargs
            )
        else:
            self._call_connection_client.hangup_call(
                self._call_connection_id,
                **kwargs
            )

    @distributed_trace
    def get_participant(
        self,
        target_participant: 'CommunicationIdentifier',
        **kwargs
    ) -> 'CallParticipant':
        """Get details of a participant in this call.

        :param target_participant: The participant to retrieve.
        :type target_participant: ~azure.communication.callautomation.CommunicationIdentifier
        :return: CallParticipant
        :rtype: ~azure.communication.callautomation.CallParticipant
        :raises ~azure.core.exceptions.HttpResponseError:
        """
        participant = self._call_connection_client.get_participant(
            self._call_connection_id,
            target_participant.raw_id,
            **kwargs
        )
        return CallParticipant._from_generated(participant) # pylint:disable=protected-access

    @distributed_trace
    def list_participants(self, **kwargs) -> ItemPaged[CallParticipant]:
        """List all participants in this call.

        :return: An iterable of CallParticipant
        :rtype: ~azure.core.paging.ItemPaged[azure.communication.callautomation.CallParticipant]
        :raises ~azure.core.exceptions.HttpResponseError:
        """
        return self._call_connection_client.get_participants(
            self._call_connection_id,
            cls=lambda participants: [CallParticipant._from_generated(p) for p in participants],  # pylint:disable=protected-access
            **kwargs
        )

    @distributed_trace
    def transfer_call_to_participant(
        self,
        target_participant: 'CommunicationIdentifier',
        *,
        operation_context: Optional[str] = None,
        operation_callback_url: Optional[str] = None,
        transferee: Optional['CommunicationIdentifier'] = None,
        sip_headers: Optional[Dict[str, str]] = None,
        voip_headers: Optional[Dict[str, str]] = None,
        source_caller_id_number: Optional['PhoneNumberIdentifier'] = None,
        **kwargs
    ) -> TransferCallResult:
        """Transfer this call to another participant.

        :param target_participant: The transfer target.
        :type target_participant: CommunicationIdentifier
        :keyword operation_context: Value that can be used to track this call and its associated events.
        :paramtype operation_context: str
        :keyword operation_callback_url: Set a callback URL that overrides the default callback URL set
         by CreateCall/AnswerCall for this operation.
         This setup is per-action. If this is not set, the default callback URL set by
         CreateCall/AnswerCall will be used.
        :paramtype operation_callback_url: str or None
        :keyword transferee: Transferee is the participant who is transferred away.
        :paramtype transferee: ~azure.communication.callautomation.CommunicationIdentifier or None
        :keyword sip_headers: Custom context for PSTN
        :paramtype sip_headers: dict[str, str]
        :keyword voip_headers: Custom context for VOIP
        :paramtype voip_headers: dict[str, str]
         ivar source_caller_id_number: The source caller Id, a phone number, that's will be used as the
         transferor's(Contoso) caller id when transfering a call a pstn target.
        :vartype source_caller_id_number:
        :return: TransferCallResult
        :rtype: ~azure.communication.callautomation.TransferCallResult
        :raises ~azure.core.exceptions.HttpResponseError:
        """
        user_custom_context = CustomCallingContext(
            voip_headers=voip_headers,
            sip_headers=sip_headers
            ) if sip_headers or voip_headers else None
        request = TransferToParticipantRequest(
            target_participant=serialize_identifier(target_participant),
            operation_context=operation_context,
            operation_callback_uri=operation_callback_url,
            custom_calling_context=user_custom_context,
            source_caller_id_number=serialize_phone_identifier(source_caller_id_number)
        )
        process_repeatability_first_sent(kwargs)
        if transferee:
            request.transferee = serialize_identifier(transferee)
        result = self._call_connection_client.transfer_to_participant(
            self._call_connection_id,
            request,
            **kwargs
        )
        return TransferCallResult._from_generated(result)  # pylint:disable=protected-access

    @distributed_trace
    def add_participant(
        self,
        target_participant: 'CommunicationIdentifier',
        *,
        invitation_timeout: Optional[int] = None,
        operation_context: Optional[str] = None,
        source_caller_id_number: Optional['PhoneNumberIdentifier'] = None,
        source_display_name: Optional[str] = None,
        operation_callback_url: Optional[str] = None,
        sip_headers: Optional[Dict[str, str]] = None,
        voip_headers: Optional[Dict[str, str]] = None,
        **kwargs
    ) -> AddParticipantResult:
        """Add a participant to this call.

        :param target_participant: The participant being added.
        :type target_participant: ~azure.communication.callautomation.CommunicationIdentifier
        :keyword invitation_timeout: Timeout to wait for the invited participant to pickup.
         The maximum value of this is 180 seconds.
        :paramtype invitation_timeout: int or None
        :keyword operation_context: Value that can be used to track this call and its associated events.
        :paramtype operation_context: str or None
        :keyword source_caller_id_number: The source caller Id, a phone number,
         that's shown to the PSTN participant being invited.
         Required only when calling a PSTN callee.
        :paramtype source_caller_id_number: ~azure.communication.callautomation.PhoneNumberIdentifier or None
        :keyword source_display_name: Display name of the caller.
        :paramtype source_display_name: str or None
        :keyword operation_callback_url: Set a callback URL that overrides the default callback URL set
         by CreateCall/AnswerCall for this operation.
         This setup is per-action. If this is not set, the default callback URL set by
         CreateCall/AnswerCall will be used.
        :paramtype operation_callback_url: str or None
        :keyword sip_headers: Sip Headers for PSTN Call
        :paramtype sip_headers: Dict[str, str] or None
        :keyword voip_headers: Voip Headers for Voip Call
        :paramtype voip_headers: Dict[str, str] or None
        :return: AddParticipantResult
        :rtype: ~azure.communication.callautomation.AddParticipantResult
        :raises ~azure.core.exceptions.HttpResponseError:
        """
        # Backwards compatibility with old API signature
        if isinstance(target_participant, CallInvite):
            source_caller_id_number = source_caller_id_number or target_participant.source_caller_id_number
            source_display_name = source_display_name or target_participant.source_display_name
            target_participant = target_participant.target

        user_custom_context = None
        if sip_headers or voip_headers:
            user_custom_context = CustomCallingContext(
                voip_headers=voip_headers,
                sip_headers=sip_headers
            )
        add_participant_request = AddParticipantRequest(
            participant_to_add=serialize_identifier(target_participant),
            source_caller_id_number=serialize_phone_identifier(source_caller_id_number),
            source_display_name=source_display_name,
            invitation_timeout_in_seconds=invitation_timeout,
            operation_context=operation_context,
            operation_callback_uri=operation_callback_url,
            custom_calling_context=user_custom_context
        )
        process_repeatability_first_sent(kwargs)
        response = self._call_connection_client.add_participant(
            self._call_connection_id,
            add_participant_request,
            **kwargs
        )
        return AddParticipantResult._from_generated(response)  # pylint:disable=protected-access

    @distributed_trace
    def remove_participant(
        self,
        target_participant: 'CommunicationIdentifier',
        *,
        operation_context: Optional[str] = None,
        operation_callback_url: Optional[str] = None,
        **kwargs
    ) -> RemoveParticipantResult:
        """Remove a participant from this call.

        :param  target_participant: The participant being removed.
        :type target_participant: ~azure.communication.callautomation.CommunicationIdentifier
        :keyword operation_context: Value that can be used to track this call and its associated events.
        :paramtype operation_context: str
        :keyword operation_callback_url: Set a callback URL that overrides the default callback URL set
         by CreateCall/AnswerCall for this operation.
         This setup is per-action. If this is not set, the default callback URL set by
         CreateCall/AnswerCall will be used.
        :paramtype operation_callback_url: str or None
        :return: RemoveParticipantResult
        :rtype: ~azure.communication.callautomation.RemoveParticipantResult
        :raises ~azure.core.exceptions.HttpResponseError:
        """
        remove_participant_request = RemoveParticipantRequest(
            participant_to_remove=serialize_identifier(target_participant),
            operation_context=operation_context,
            operation_callback_uri=operation_callback_url
        )
        process_repeatability_first_sent(kwargs)
        response = self._call_connection_client.remove_participant(
            self._call_connection_id,
            remove_participant_request,
            **kwargs)

        return RemoveParticipantResult._from_generated(response) # pylint:disable=protected-access

    @distributed_trace
    def play_media(
        self,
        play_source: Union['FileSource', 'TextSource', 'SsmlSource'],
        play_to: Union[Literal["all"], List['CommunicationIdentifier']] = 'all',
        *,
        loop: bool = False,
        operation_context: Optional[str] = None,
        operation_callback_url: Optional[str] = None,
        **kwargs
    ) -> None:
        """Play media to specific participant(s) in this call.

        :param play_source: A PlaySource representing the source to play.
        :type play_source: ~azure.communication.callautomation.FileSource or
         ~azure.communication.callautomation.TextSource or
         ~azure.communication.callautomation.SsmlSource
        :param play_to: The targets to play media to. Default value is 'all', to play media
         to all participants in the call.
        :type play_to: list[~azure.communication.callautomation.CommunicationIdentifier]
        :keyword loop: Whether the media should be repeated until cancelled.
        :paramtype loop: bool
        :keyword operation_context: Value that can be used to track this call and its associated events.
        :paramtype operation_context: str or None
        :keyword operation_callback_url: Set a callback URL that overrides the default callback URL set
         by CreateCall/AnswerCall for this operation.
         This setup is per-action. If this is not set, the default callback URL set by
         CreateCall/AnswerCall will be used.
        :paramtype operation_callback_url: str or None
        :return: None
        :rtype: None
        :raises ~azure.core.exceptions.HttpResponseError:
        """
        play_source_single: Optional[Union['FileSource', 'TextSource', 'SsmlSource']] = None
        if isinstance(play_source, list):
            warnings.warn("Currently only single play source per request is supported.")
            if play_source:  # Check if the list is not empty
                play_source_single = play_source[0]
        else:
            play_source_single = play_source

        audience = [] if play_to == "all" else [serialize_identifier(i) for i in play_to]
        play_request = PlayRequest(
            play_sources=[play_source_single._to_generated()],  # pylint:disable=protected-access
            play_to=audience,
            play_options=PlayOptions(loop=loop),
            operation_context=operation_context,
            operation_callback_uri=operation_callback_url,
            **kwargs
        )
        self._call_media_client.play(self._call_connection_id, play_request)

    @distributed_trace
    def play_media_to_all(
        self,
        play_source: Union['FileSource', 'TextSource', 'SsmlSource'],
        *,
        loop: bool = False,
        operation_context: Optional[str] = None,
        operation_callback_url: Optional[str] = None,
        **kwargs
    ) -> None:
        """Play media to all participants in this call.

        :param play_source: A PlaySource representing the source to play.
        :type play_source: ~azure.communication.callautomation.FileSource or
         ~azure.communication.callautomation.TextSource or
         ~azure.communication.callautomation.SsmlSource
        :keyword loop: Whether the media should be repeated until cancelled.
        :paramtype loop: bool
        :keyword operation_context: Value that can be used to track this call and its associated events.
        :paramtype operation_context: str or None
        :keyword operation_callback_url: Set a callback URL that overrides the default callback URL set
         by CreateCall/AnswerCall for this operation.
         This setup is per-action. If this is not set, the default callback URL set by
         CreateCall/AnswerCall will be used.
        :paramtype operation_callback_url: str or None
        :return: None
        :rtype: None
        :raises ~azure.core.exceptions.HttpResponseError:
        """
        warnings.warn(
            "The method 'play_media_to_all' is deprecated. Please use 'play_media' instead.",
            DeprecationWarning
        )
        self.play_media(
            play_source=play_source,
            loop=loop,
            operation_context=operation_context,
            operation_callback_url=operation_callback_url,
            **kwargs
        )

    @distributed_trace
    def start_recognizing_media(
        self,
        input_type: Union[str, 'RecognizeInputType'],
        target_participant: 'CommunicationIdentifier',
        *,
        initial_silence_timeout: Optional[int] = None,
        play_prompt: Optional[Union['FileSource', 'TextSource', 'SsmlSource']] = None,
        interrupt_call_media_operation: bool = False,
        operation_context: Optional[str] = None,
        interrupt_prompt: bool = False,
        dtmf_inter_tone_timeout: Optional[int] = None,
        dtmf_max_tones_to_collect: Optional[int] = None,
        dtmf_stop_tones: Optional[List[Union[str, 'DtmfTone']]] = None,
        speech_language: Optional[str] = None,
        choices: Optional[List['RecognitionChoice']] = None,
        end_silence_timeout: Optional[int] = None,
        speech_recognition_model_endpoint_id: Optional[str] = None,
        operation_callback_url: Optional[str] = None,
        **kwargs
    ) -> None:
        """Recognize inputs from specific participant in this call.

        :param input_type: Determines the type of the recognition.
        :type input_type: str or ~azure.communication.callautomation.RecognizeInputType
        :param target_participant: Target participant of DTMF tone recognition.
        :type target_participant: ~azure.communication.callautomation.CommunicationIdentifier
        :keyword initial_silence_timeout: Time to wait for first input after prompt in seconds (if any).
        :paramtype initial_silence_timeout: int
        :keyword play_prompt: The source of the audio to be played for recognition.
        :paramtype play_prompt: ~azure.communication.callautomation.FileSource or
         ~azure.communication.callautomation.TextSource or
         ~azure.communication.callautomation.SsmlSource
        :keyword interrupt_call_media_operation:
         If set recognize can barge into other existing queued-up/currently-processing requests.
        :paramtype interrupt_call_media_operation: bool
        :keyword operation_context: Value that can be used to track this call and its associated events.
        :paramtype operation_context: str
        :keyword interrupt_prompt: Determines if we interrupt the prompt and start recognizing.
        :paramtype interrupt_prompt: bool
        :keyword dtmf_inter_tone_timeout: Time to wait between DTMF inputs to stop recognizing. Will be ignored
         unless input_type is 'dtmf' or 'speechOrDtmf'.
        :paramtype dtmf_inter_tone_timeout: int
        :keyword dtmf_max_tones_to_collect: Maximum number of DTMF tones to be collected. Will be ignored
         unless input_type is 'dtmf' or 'speechOrDtmf'.
        :paramtype dtmf_max_tones_to_collect: int
        :keyword dtmf_stop_tones: List of tones that will stop recognizing. Will be ignored
         unless input_type is 'dtmf' or 'speechOrDtmf'.
        :paramtype dtmf_stop_tones: list[str or ~azure.communication.callautomation.DtmfTone]
        :keyword speech_language: Speech language to be recognized, If not set default is en-US.
        :paramtype speech_language: str
        :keyword choices: Defines Ivr choices for recognize. Will be ignored unless input_type is 'choices'.
        :paramtype choices: list[~azure.communication.callautomation.RecognitionChoice]
        :keyword end_silence_timeout: The length of end silence when user stops speaking and cogservice
         send response. Will be ingored unless input_type is 'speech' or 'speechOrDtmf'.
        :paramtype end_silence_timeout: int
        :keyword speech_recognition_model_endpoint_id: Endpoint where the custom model was deployed.
        :paramtype speech_recognition_model_endpoint_id: str
        :keyword operation_callback_url: Set a callback URL that overrides the default callback URL set
         by CreateCall/AnswerCall for this operation.
         This setup is per-action. If this is not set, the default callback URL set by
         CreateCall/AnswerCall will be used.
        :paramtype operation_callback_url: str or None
        :return: None
        :rtype: None
        :raises ~azure.core.exceptions.HttpResponseError:
        """
        options = RecognizeOptions(
            interrupt_prompt=interrupt_prompt,
            initial_silence_timeout_in_seconds=initial_silence_timeout,
            target_participant=serialize_identifier(target_participant),
            speech_language=speech_language,
            speech_recognition_model_endpoint_id=speech_recognition_model_endpoint_id
        )

        play_source_single: Optional[Union['FileSource', 'TextSource', 'SsmlSource']] = None
        if isinstance(play_prompt, list):
            warnings.warn("Currently only single play source per request is supported.")
            if play_prompt:  # Check if the list is not empty
                play_source_single = play_prompt[0]
        else:
            play_source_single = play_prompt

        if input_type == RecognizeInputType.DTMF:
            dtmf_options = DtmfOptions(
                inter_tone_timeout_in_seconds=dtmf_inter_tone_timeout,
                max_tones_to_collect=dtmf_max_tones_to_collect,
                stop_tones=dtmf_stop_tones
            )
            options.dtmf_options = dtmf_options
        elif input_type == RecognizeInputType.SPEECH:
            speech_options = SpeechOptions(
                end_silence_timeout_in_ms=end_silence_timeout * 1000 if end_silence_timeout is not None else None)
            options.speech_options = speech_options
        elif input_type == RecognizeInputType.SPEECH_OR_DTMF:
            dtmf_options = DtmfOptions(
                inter_tone_timeout_in_seconds=dtmf_inter_tone_timeout,
                max_tones_to_collect=dtmf_max_tones_to_collect,
                stop_tones=dtmf_stop_tones
            )
            speech_options = SpeechOptions(
                end_silence_timeout_in_ms=end_silence_timeout * 1000 if end_silence_timeout is not None else None)
            options.dtmf_options = dtmf_options
            options.speech_options = speech_options
        elif input_type == RecognizeInputType.CHOICES:
            options.choices = [choice._to_generated() for choice in choices] #pylint:disable=protected-access
        else:
            raise ValueError(f"Input type '{input_type}' is not supported.")

        recognize_request = RecognizeRequest(
            recognize_input_type=input_type,
            play_prompt=play_source_single._to_generated() if play_source_single else None,  # pylint:disable=protected-access
            interrupt_call_media_operation=interrupt_call_media_operation,
            operation_context=operation_context,
            recognize_options=options,
            operation_callback_uri=operation_callback_url
        )
        self._call_media_client.recognize(
            self._call_connection_id,
            recognize_request,
            **kwargs
        )

    @distributed_trace
    def cancel_all_media_operations(self, **kwargs) -> None:
        """Cancels all the ongoing and queued media operations for this call.

        :return: None
        :rtype: None
        :raises ~azure.core.exceptions.HttpResponseError:
        """
        self._call_media_client.cancel_all_media_operations(self._call_connection_id, **kwargs)

    @distributed_trace
    def start_continuous_dtmf_recognition(
        self,
        target_participant: 'CommunicationIdentifier',
        *,
        operation_context: Optional[str] = None,
        **kwargs
    ) -> None:
        """Start continuous Dtmf recognition by subscribing to tones.

        :param target_participant: Target participant.
        :type target_participant: ~azure.communication.callautomation.CommunicationIdentifier
        :keyword operation_context: The value to identify context of the operation.
        :paramtype operation_context: str
        :return: None
        :rtype: None
        :raises ~azure.core.exceptions.HttpResponseError:
        """
        continuous_dtmf_recognition_request = ContinuousDtmfRecognitionRequest(
            target_participant=serialize_identifier(target_participant),
            operation_context=operation_context
        )
        self._call_media_client.start_continuous_dtmf_recognition(
            self._call_connection_id,
            continuous_dtmf_recognition_request,
            **kwargs
        )

    @distributed_trace
    def stop_continuous_dtmf_recognition(
        self,
        target_participant: 'CommunicationIdentifier',
        *,
        operation_callback_url: Optional[str] = None,
        operation_context: Optional[str] = None,
        **kwargs
    ) -> None:
        """Stop continuous Dtmf recognition by unsubscribing to tones.

        :param target_participant: Target participant.
        :type target_participant: ~azure.communication.callautomation.CommunicationIdentifier
        :keyword operation_context: The value to identify context of the operation.
        :paramtype operation_context: str
        :keyword operation_callback_url: Set a callback URL that overrides the default callback URL set
         by CreateCall/AnswerCall for this operation.
         This setup is per-action. If this is not set, the default callback URL set by
         CreateCall/AnswerCall will be used.
        :paramtype operation_callback_url: str or None
        :return: None
        :rtype: None
        :raises ~azure.core.exceptions.HttpResponseError:
        """
        continuous_dtmf_recognition_request = ContinuousDtmfRecognitionRequest(
            target_participant=serialize_identifier(target_participant),
            operation_context=operation_context,
            operation_callback_uri=operation_callback_url
        )
        self._call_media_client.stop_continuous_dtmf_recognition(
            self._call_connection_id,
            continuous_dtmf_recognition_request,
            **kwargs
        )

    @distributed_trace
    def send_dtmf_tones(
        self,
        tones: List[Union[str, 'DtmfTone']],
        target_participant: 'CommunicationIdentifier',
        *,
        operation_context: Optional[str] = None,
        operation_callback_url: Optional[str] = None,
        **kwargs
    ) -> SendDtmfTonesResult:
        """Send Dtmf tones to this call.

        :param tones: List of tones to be sent to target participant.
        :type tones: list[str or ~azure.communication.callautomation.DtmfTone]
        :param target_participant: Target participant.
        :type target_participant: ~azure.communication.callautomation.CommunicationIdentifier
        :keyword operation_context: The value to identify context of the operation.
        :paramtype operation_context: str
        :keyword operation_callback_url: Set a callback URL that overrides the default callback URL set
         by CreateCall/AnswerCall for this operation.
         This setup is per-action. If this is not set, the default callback URL set by
         CreateCall/AnswerCall will be used.
        :paramtype operation_callback_url: str or None
        :return: SendDtmfTonesResult
        :rtype: ~azure.communication.callautomation.SendDtmfTonesResult
        :raises ~azure.core.exceptions.HttpResponseError:
        """
        send_dtmf_tones_request = SendDtmfTonesRequest(
            tones=tones,
            target_participant=serialize_identifier(target_participant),
            operation_context=operation_context,
            operation_callback_uri=operation_callback_url
        )
        process_repeatability_first_sent(kwargs)
        response = self._call_media_client.send_dtmf_tones(
            self._call_connection_id,
            send_dtmf_tones_request,
            **kwargs
        )

        return SendDtmfTonesResult._from_generated(response)  # pylint:disable=protected-access

    @distributed_trace
    def mute_participant(
        self,
        target_participant: 'CommunicationIdentifier',
        *,
        operation_context: Optional[str] = None,
        **kwargs
    ) -> MuteParticipantResult:
        """Mute participant from the call using identifier.

        :param target_participant: Participant to be muted from the call. Only ACS Users are supported.
        :type target_participant: ~azure.communication.callautomation.CommunicationIdentifier
        :keyword operation_context: Used by customers when calling mid-call actions to correlate the request to the
         response event.
        :paramtype operation_context: str
        :return: MuteParticipantResult
        :rtype: ~azure.communication.callautomation.MuteParticipantResult
        :raises ~azure.core.exceptions.HttpResponseError:
        """
        mute_participants_request = MuteParticipantsRequest(
            target_participants=[serialize_identifier(target_participant)],
            operation_context=operation_context
        )
        process_repeatability_first_sent(kwargs)
        response = self._call_connection_client.mute(
            self._call_connection_id,
            mute_participants_request,
            **kwargs)
        return MuteParticipantResult._from_generated(response)  # pylint:disable=protected-access

    @distributed_trace
    def cancel_add_participant_operation(
        self,
        invitation_id: str,
        *,
        operation_context: Optional[str] = None,
        operation_callback_url: Optional[str] = None,
        **kwargs
    ) -> CancelAddParticipantOperationResult:
        """Cancel add participant request sent out to a participant.
        :param  invitation_id: The invitation ID that was used to add the participant.
        :type invitation_id: str
        :keyword operation_context: Value that can be used to track this call and its associated events.
        :paramtype operation_context: str
        :keyword operation_callback_url: Set a callback URL that overrides the default callback URL set
         by CreateCall/AnswerCall for this operation.
         This setup is per-action. If this is not set, the default callback URL set by
         CreateCall/AnswerCall will be used.
        :paramtype operation_callback_url: str or None
        :return: CancelAddParticipantOperationResult
        :rtype: ~azure.communication.callautomation.CancelAddParticipantOperationResult
        :raises ~azure.core.exceptions.HttpResponseError:
        """
        cancel_add_participant_request = CancelAddParticipantRequest(
            invitation_id=invitation_id,
            operation_context=operation_context,
            operation_callback_uri=operation_callback_url
        )
        process_repeatability_first_sent(kwargs)
        response = self._call_connection_client.cancel_add_participant(
            self._call_connection_id,
            cancel_add_participant_request,
            **kwargs
        )
        return CancelAddParticipantOperationResult._from_generated(response) # pylint:disable=protected-access
<<<<<<< HEAD
    
=======

    @distributed_trace
    def start_transcription(
        self,
        *,
        locale: Optional[str] = None,
        operation_context: Optional[str] = None,
        **kwargs
    ) -> None:
        """Starts transcription in the call.

        :keyword locale: Defines Locale for the transcription e,g en-US.
        :paramtype locale: str
        :keyword operation_context: The value to identify context of the operation.
        :paramtype operation_context: str
        :return: None
        :rtype: None
        :raises ~azure.core.exceptions.HttpResponseError:
        """

        start_transcription_request = StartTranscriptionRequest(
            locale=locale,
            operation_context=operation_context,
            **kwargs
        )
        self._call_media_client.start_transcription(self._call_connection_id, start_transcription_request)


    @distributed_trace
    def stop_transcription(
        self,
        *,
        operation_context: Optional[str] = None,
        **kwargs
    ) -> None:
        """Stops transcription in the call.

        :keyword operation_context: The value to identify context of the operation.
        :paramtype operation_context: str
        :return: None
        :rtype: None
        :raises ~azure.core.exceptions.HttpResponseError:
        """

        stop_transcription_request = StopTranscriptionRequest(
            operation_context=operation_context,
            **kwargs
        )
        self._call_media_client.stop_transcription(self._call_connection_id, stop_transcription_request)

    @distributed_trace
    def update_transcription(
        self,
        locale: str,
        **kwargs
    ) -> None:
        """API to change transcription language.

        :param locale: Defines new locale for transcription.
        :type locale: str
        :return: None
        :rtype: None
        :raises ~azure.core.exceptions.HttpResponseError:
        """

        update_transcription_request = UpdateTranscriptionRequest(
            locale=locale,
            **kwargs
        )
        self._call_media_client.update_transcription(self._call_connection_id, update_transcription_request)

    @distributed_trace
    def hold(
        self,
        target_participant: 'CommunicationIdentifier',
        *,
        play_source: Optional[Union['FileSource', 'TextSource', 'SsmlSource']] = None,
        operation_context: Optional[str] = None,
        operation_callback_uri: Optional[str] = None,
        **kwargs
    )-> None:
        # pylint: disable=docstring-should-be-keyword
        """Play media to specific participant(s) in this call.

        :param target_participant: The participant being added.
        :type target_participant: ~azure.communication.callautomation.CommunicationIdentifier
        :param play_source: A PlaySource representing the source to play.
        :type play_source: ~azure.communication.callautomation.FileSource or
         ~azure.communication.callautomation.TextSource or
         ~azure.communication.callautomation.SsmlSource
        :keyword operation_context: Value that can be used to track this call and its associated events.
        :paramtype operation_context: str or None
        :keyword operation_callback_url: Set a callback URL that overrides the default callback URL set
         by CreateCall/AnswerCall for this operation.
         This setup is per-action. If this is not set, the default callback URL set by
         CreateCall/AnswerCall will be used.
        :paramtype operation_callback_url: str or None
        :return: None
        :rtype: None
        :raises ~azure.core.exceptions.HttpResponseError:
        """

        play_source_single: Optional[Union['FileSource', 'TextSource', 'SsmlSource']] = None
        if isinstance(play_source, list):
            warnings.warn("Currently only single play source per request is supported.")
            if play_source:  # Check if the list is not empty
                play_source_single = play_source[0]
        else:
            play_source_single = play_source

        hold_request=HoldRequest(
            target_participant=serialize_identifier(target_participant),
            play_source_info=play_source_single._to_generated() if play_source_single else None,  # pylint:disable=protected-access
            operation_context=operation_context,
            operation_callback_uri=operation_callback_uri,
            kwargs=kwargs
        )

        self._call_media_client.hold(self._call_connection_id, hold_request)

    @distributed_trace
    def unhold(
        self,
        target_participant: 'CommunicationIdentifier',
        *,
        operation_context: Optional[str] = None,
        **kwargs
    )-> None:
        """Play media to specific participant(s) in this call.

        :param target_participant: The participant being added.
        :type target_participant: ~azure.communication.callautomation.CommunicationIdentifier
        :keyword operation_context: Value that can be used to track this call and its associated events.
        :paramtype operation_context: str or None
        :return: None
        :rtype: None
        :raises ~azure.core.exceptions.HttpResponseError:
        """

        unhold_request=UnholdRequest(
            target_participant=serialize_identifier(target_participant),
            operation_context=operation_context,
            kwargs=kwargs
        )

        self._call_media_client.unhold(self._call_connection_id, unhold_request)
        
>>>>>>> 0f52bef1
<|MERGE_RESOLUTION|>--- conflicted
+++ resolved
@@ -47,14 +47,11 @@
     MuteParticipantsRequest,
     CancelAddParticipantRequest,
     CustomCallingContext,
-<<<<<<< HEAD
-=======
     StartTranscriptionRequest,
     StopTranscriptionRequest,
     UpdateTranscriptionRequest,
     HoldRequest,
     UnholdRequest
->>>>>>> 0f52bef1
 )
 from ._generated.models._enums import RecognizeInputType
 from ._shared.auth_policy_utils import get_authentication_policy
@@ -794,9 +791,6 @@
             **kwargs
         )
         return CancelAddParticipantOperationResult._from_generated(response) # pylint:disable=protected-access
-<<<<<<< HEAD
-    
-=======
 
     @distributed_trace
     def start_transcription(
@@ -943,5 +937,4 @@
         )
 
         self._call_media_client.unhold(self._call_connection_id, unhold_request)
-        
->>>>>>> 0f52bef1
+        