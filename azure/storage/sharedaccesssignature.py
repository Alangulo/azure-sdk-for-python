#-------------------------------------------------------------------------
# Copyright (c) Microsoft.  All rights reserved.
#
# Licensed under the Apache License, Version 2.0 (the "License");
# you may not use this file except in compliance with the License.
# You may obtain a copy of the License at
#   http://www.apache.org/licenses/LICENSE-2.0
#
# Unless required by applicable law or agreed to in writing, software
# distributed under the License is distributed on an "AS IS" BASIS,
# WITHOUT WARRANTIES OR CONDITIONS OF ANY KIND, either express or implied.
# See the License for the specific language governing permissions and
# limitations under the License.
#--------------------------------------------------------------------------
from azure import url_quote
from azure.storage import _sign_string, X_MS_VERSION

#-------------------------------------------------------------------------
# Constants for the share access signature
SIGNED_VERSION = 'sv'
SIGNED_START = 'st'
SIGNED_EXPIRY = 'se'
SIGNED_RESOURCE = 'sr'
SIGNED_PERMISSION = 'sp'
SIGNED_IDENTIFIER = 'si'
SIGNED_SIGNATURE = 'sig'
SIGNED_VERSION = 'sv'
RESOURCE_BLOB = 'b'
RESOURCE_CONTAINER = 'c'
SIGNED_RESOURCE_TYPE = 'resource'
SHARED_ACCESS_PERMISSION = 'permission'

#--------------------------------------------------------------------------


class WebResource(object):

    '''
    Class that stands for the resource to get the share access signature

    path: the resource path.
    properties: dict of name and values. Contains 2 item: resource type and
            permission
    request_url: the url of the webresource include all the queries.
    '''

    def __init__(self, path=None, request_url=None, properties=None):
        self.path = path
        self.properties = properties or {}
        self.request_url = request_url


class Permission(object):

    '''
    Permission class. Contains the path and query_string for the path.

    path: the resource path
    query_string: dict of name, values. Contains SIGNED_START, SIGNED_EXPIRY
            SIGNED_RESOURCE, SIGNED_PERMISSION, SIGNED_IDENTIFIER,
            SIGNED_SIGNATURE name values.
    '''

    def __init__(self, path=None, query_string=None):
        self.path = path
        self.query_string = query_string


class SharedAccessPolicy(object):

    ''' SharedAccessPolicy class. '''

    def __init__(self, access_policy, signed_identifier=None):
        self.id = signed_identifier
        self.access_policy = access_policy


class SharedAccessSignature(object):

    '''
    The main class used to do the signing and generating the signature.

    account_name:
        the storage account name used to generate shared access signature
    account_key: the access key to genenerate share access signature
    permission_set: the permission cache used to signed the request url.
    '''

    def __init__(self, account_name, account_key, permission_set=None):
        self.account_name = account_name
        self.account_key = account_key
        self.permission_set = permission_set

<<<<<<< HEAD
    def generate_signed_query_string(self, path, resource_type, shared_access_policy, version=None):
        """
        Generates the query string for path, resource type and shared access policy. 

        :param path: the resource
        :param resource_type: could be blob or container
        :param shared_access_policy: shared access policy
        :param version: The version of the blob service API being used
        :return: the signed query string
        """

        query_string = {}
        if shared_access_policy.access_policy.start:
            query_string[SIGNED_START] = shared_access_policy.access_policy.start

        if version:
            query_string[SIGNED_VERSION] = version

=======
    def generate_signed_query_string(self, path, resource_type,
                                     shared_access_policy,
                                     version=X_MS_VERSION):
        '''
        Generates the query string for path, resource type and shared access
        policy.

        path: the resource
        resource_type: could be blob or container
        shared_access_policy: shared access policy
        version:
            x-ms-version for storage service, or None to get a signed query
            string compatible with pre 2012-02-12 clients, where the version
            is not included in the query string.
        '''

        query_string = {}
        if shared_access_policy.access_policy.start:
            query_string[
                SIGNED_START] = shared_access_policy.access_policy.start

        if version:
            query_string[SIGNED_VERSION] = version
>>>>>>> 0b0606ce
        query_string[SIGNED_EXPIRY] = shared_access_policy.access_policy.expiry
        query_string[SIGNED_RESOURCE] = resource_type
        query_string[
            SIGNED_PERMISSION] = shared_access_policy.access_policy.permission

        if shared_access_policy.id:
            query_string[SIGNED_IDENTIFIER] = shared_access_policy.id

<<<<<<< HEAD
        query_string[SIGNED_SIGNATURE] = self._generate_signature(path, resource_type, shared_access_policy, version)
=======
        query_string[SIGNED_SIGNATURE] = self._generate_signature(
            path, shared_access_policy, version)
>>>>>>> 0b0606ce
        return query_string

    def sign_request(self, web_resource):
        ''' sign request to generate request_url with sharedaccesssignature
        info for web_resource.'''

        if self.permission_set:
            for shared_access_signature in self.permission_set:
                if self._permission_matches_request(
                        shared_access_signature, web_resource,
                        web_resource.properties[
                            SIGNED_RESOURCE_TYPE],
                        web_resource.properties[SHARED_ACCESS_PERMISSION]):
                    if web_resource.request_url.find('?') == -1:
                        web_resource.request_url += '?'
                    else:
                        web_resource.request_url += '&'

                    web_resource.request_url += self._convert_query_string(
                        shared_access_signature.query_string)
                    break
        return web_resource

    def _convert_query_string(self, query_string):
        ''' Converts query string to str. The order of name, values is very
        important and can't be wrong.'''

        convert_str = ''
        if SIGNED_START in query_string:
<<<<<<< HEAD
            convert_str += SIGNED_START + '=' + urllib2.quote(query_string[SIGNED_START]) + '&'
        convert_str += SIGNED_EXPIRY + '=' + urllib2.quote(query_string[SIGNED_EXPIRY]) + '&'
        convert_str += SIGNED_PERMISSION + '=' + query_string[SIGNED_PERMISSION] + '&'
        convert_str += SIGNED_RESOURCE + '=' + query_string[SIGNED_RESOURCE] + '&'
        if SIGNED_IDENTIFIER in query_string:
            convert_str += SIGNED_IDENTIFIER + '=' + query_string[SIGNED_IDENTIFIER] + '&'
        if SIGNED_VERSION in query_string:
            convert_str += SIGNED_VERSION + '=' + query_string[SIGNED_VERSION] + '&'
        convert_str += SIGNED_SIGNATURE + '=' + urllib2.quote(query_string[SIGNED_SIGNATURE])
        return convert_str

    def _generate_signature(self, path, resource_type, shared_access_policy, version=None):
        ''' Generates signature for a given path, resource_type and shared access policy. '''
=======
            convert_str += SIGNED_START + '=' + \
                url_quote(query_string[SIGNED_START]) + '&'
        convert_str += SIGNED_EXPIRY + '=' + \
            url_quote(query_string[SIGNED_EXPIRY]) + '&'
        convert_str += SIGNED_PERMISSION + '=' + \
            query_string[SIGNED_PERMISSION] + '&'
        convert_str += SIGNED_RESOURCE + '=' + \
            query_string[SIGNED_RESOURCE] + '&'

        if SIGNED_IDENTIFIER in query_string:
            convert_str += SIGNED_IDENTIFIER + '=' + \
                query_string[SIGNED_IDENTIFIER] + '&'
        if SIGNED_VERSION in query_string:
            convert_str += SIGNED_VERSION + '=' + \
                query_string[SIGNED_VERSION] + '&'
        convert_str += SIGNED_SIGNATURE + '=' + \
            url_quote(query_string[SIGNED_SIGNATURE]) + '&'
        return convert_str

    def _generate_signature(self, path, shared_access_policy, version):
        ''' Generates signature for a given path and shared access policy. '''
>>>>>>> 0b0606ce

        def get_value_to_append(value, no_new_line=False):
            return_value = ''
            if value:
                return_value = value
            if not no_new_line:
                return_value += '\n'
            return return_value

        if path[0] != '/':
            path = '/' + path

        canonicalized_resource = '/' + self.account_name + path
<<<<<<< HEAD

        #form the string to sign from shared_access_policy and canonicalized resource. 
        #The order of values is important.
        string_to_sign = (get_value_to_append(shared_access_policy.access_policy.permission) +
                          get_value_to_append(shared_access_policy.access_policy.start) +
                          get_value_to_append(shared_access_policy.access_policy.expiry) +
                          get_value_to_append(canonicalized_resource))

        # backwards compatibility...
        if not version:
            string_to_sign += get_value_to_append(shared_access_policy.id, True)
        else:
            string_to_sign += get_value_to_append(shared_access_policy.id) + get_value_to_append(version, True)
=======

        # Form the string to sign from shared_access_policy and canonicalized
        # resource. The order of values is important.
        string_to_sign = \
            (get_value_to_append(shared_access_policy.access_policy.permission) +
             get_value_to_append(shared_access_policy.access_policy.start) +
             get_value_to_append(shared_access_policy.access_policy.expiry) +
             get_value_to_append(canonicalized_resource))

        if version:
            string_to_sign += get_value_to_append(shared_access_policy.id)
            string_to_sign += get_value_to_append(version, True)
        else:
            string_to_sign += get_value_to_append(shared_access_policy.id, True)
>>>>>>> 0b0606ce

        return self._sign(string_to_sign)

    def _permission_matches_request(self, shared_access_signature,
                                    web_resource, resource_type,
                                    required_permission):
        ''' Check whether requested permission matches given
        shared_access_signature, web_resource and resource type. '''

        required_resource_type = resource_type
        if required_resource_type == RESOURCE_BLOB:
            required_resource_type += RESOURCE_CONTAINER

        for name, value in shared_access_signature.query_string.items():
            if name == SIGNED_RESOURCE and \
                required_resource_type.find(value) == -1:
                return False
            elif name == SIGNED_PERMISSION and \
                required_permission.find(value) == -1:
                return False

        return web_resource.path.find(shared_access_signature.path) != -1

    def _sign(self, string_to_sign):
        ''' use HMAC-SHA256 to sign the string and convert it as base64
        encoded string. '''

        return _sign_string(self.account_key, string_to_sign)<|MERGE_RESOLUTION|>--- conflicted
+++ resolved
@@ -91,26 +91,6 @@
         self.account_key = account_key
         self.permission_set = permission_set
 
-<<<<<<< HEAD
-    def generate_signed_query_string(self, path, resource_type, shared_access_policy, version=None):
-        """
-        Generates the query string for path, resource type and shared access policy. 
-
-        :param path: the resource
-        :param resource_type: could be blob or container
-        :param shared_access_policy: shared access policy
-        :param version: The version of the blob service API being used
-        :return: the signed query string
-        """
-
-        query_string = {}
-        if shared_access_policy.access_policy.start:
-            query_string[SIGNED_START] = shared_access_policy.access_policy.start
-
-        if version:
-            query_string[SIGNED_VERSION] = version
-
-=======
     def generate_signed_query_string(self, path, resource_type,
                                      shared_access_policy,
                                      version=X_MS_VERSION):
@@ -134,7 +114,6 @@
 
         if version:
             query_string[SIGNED_VERSION] = version
->>>>>>> 0b0606ce
         query_string[SIGNED_EXPIRY] = shared_access_policy.access_policy.expiry
         query_string[SIGNED_RESOURCE] = resource_type
         query_string[
@@ -143,12 +122,8 @@
         if shared_access_policy.id:
             query_string[SIGNED_IDENTIFIER] = shared_access_policy.id
 
-<<<<<<< HEAD
-        query_string[SIGNED_SIGNATURE] = self._generate_signature(path, resource_type, shared_access_policy, version)
-=======
         query_string[SIGNED_SIGNATURE] = self._generate_signature(
             path, shared_access_policy, version)
->>>>>>> 0b0606ce
         return query_string
 
     def sign_request(self, web_resource):
@@ -178,21 +153,6 @@
 
         convert_str = ''
         if SIGNED_START in query_string:
-<<<<<<< HEAD
-            convert_str += SIGNED_START + '=' + urllib2.quote(query_string[SIGNED_START]) + '&'
-        convert_str += SIGNED_EXPIRY + '=' + urllib2.quote(query_string[SIGNED_EXPIRY]) + '&'
-        convert_str += SIGNED_PERMISSION + '=' + query_string[SIGNED_PERMISSION] + '&'
-        convert_str += SIGNED_RESOURCE + '=' + query_string[SIGNED_RESOURCE] + '&'
-        if SIGNED_IDENTIFIER in query_string:
-            convert_str += SIGNED_IDENTIFIER + '=' + query_string[SIGNED_IDENTIFIER] + '&'
-        if SIGNED_VERSION in query_string:
-            convert_str += SIGNED_VERSION + '=' + query_string[SIGNED_VERSION] + '&'
-        convert_str += SIGNED_SIGNATURE + '=' + urllib2.quote(query_string[SIGNED_SIGNATURE])
-        return convert_str
-
-    def _generate_signature(self, path, resource_type, shared_access_policy, version=None):
-        ''' Generates signature for a given path, resource_type and shared access policy. '''
-=======
             convert_str += SIGNED_START + '=' + \
                 url_quote(query_string[SIGNED_START]) + '&'
         convert_str += SIGNED_EXPIRY + '=' + \
@@ -214,7 +174,6 @@
 
     def _generate_signature(self, path, shared_access_policy, version):
         ''' Generates signature for a given path and shared access policy. '''
->>>>>>> 0b0606ce
 
         def get_value_to_append(value, no_new_line=False):
             return_value = ''
@@ -228,21 +187,6 @@
             path = '/' + path
 
         canonicalized_resource = '/' + self.account_name + path
-<<<<<<< HEAD
-
-        #form the string to sign from shared_access_policy and canonicalized resource. 
-        #The order of values is important.
-        string_to_sign = (get_value_to_append(shared_access_policy.access_policy.permission) +
-                          get_value_to_append(shared_access_policy.access_policy.start) +
-                          get_value_to_append(shared_access_policy.access_policy.expiry) +
-                          get_value_to_append(canonicalized_resource))
-
-        # backwards compatibility...
-        if not version:
-            string_to_sign += get_value_to_append(shared_access_policy.id, True)
-        else:
-            string_to_sign += get_value_to_append(shared_access_policy.id) + get_value_to_append(version, True)
-=======
 
         # Form the string to sign from shared_access_policy and canonicalized
         # resource. The order of values is important.
@@ -257,7 +201,6 @@
             string_to_sign += get_value_to_append(version, True)
         else:
             string_to_sign += get_value_to_append(shared_access_policy.id, True)
->>>>>>> 0b0606ce
 
         return self._sign(string_to_sign)
 
