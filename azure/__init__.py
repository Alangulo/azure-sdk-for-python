--- conflicted
+++ resolved
@@ -301,17 +301,12 @@
     'persistent_vm_downtime_info': 'PersistentVMDowntimeInfo',
     'copy_id': 'CopyId',
     'os_state': 'OSState',
-<<<<<<< HEAD
-    'public_ips': 'PublicIPs',
-    'public_ip': 'PublicIP',
-=======
     'vm_image': 'VMImage',
     'vm_images': 'VMImages',
     'os_disk_configuration': 'OSDiskConfiguration',
     'public_ips': 'PublicIPs', 
     'public_ip': 'PublicIP', 
     'supported_os': 'SupportedOS',
->>>>>>> bdcfba57
     }
 
 
