--- conflicted
+++ resolved
@@ -588,7 +588,6 @@
         except:
             return False
 
-<<<<<<< HEAD
     def _create_vm_image(self, image_name):
         media_link = self._copy_linux_os_vhd_to_container()
 
@@ -612,7 +611,7 @@
         resp = self.bc.copy_blob(self.container_name, blob_name,
                                  credentials.getLinuxOSVHD())
         return self.bc.make_blob_url(self.container_name, blob_name)
-=======
+
     #--Test cases for http passthroughs --------------------------------------
     def test_perform_get(self):
         # Arrange
@@ -714,7 +713,6 @@
         self.assertEqual(response.status, 200)
         self.assertEqual(response.message, 'OK')
         self.assertFalse(self._hosted_service_exists(self.hosted_service_name))
->>>>>>> 467c4379
 
     #--Test cases for subscriptions --------------------------------------
     def test_list_role_sizes(self):
